--- conflicted
+++ resolved
@@ -1,368 +1,364 @@
-﻿<?xml version="1.0" encoding="utf-8"?>
-<Project ToolsVersion="4.0" DefaultTargets="Build" xmlns="http://schemas.microsoft.com/developer/msbuild/2003">
-  <PropertyGroup>
-    <Configuration Condition=" '$(Configuration)' == '' ">Debug</Configuration>
-    <Platform Condition=" '$(Platform)' == '' ">x86</Platform>
-    <ProductVersion>8.0.30703</ProductVersion>
-    <SchemaVersion>2.0</SchemaVersion>
-    <ProjectGuid>{27056DED-A49C-4351-90A8-DFA9C8AC906E}</ProjectGuid>
-    <OutputType>WinExe</OutputType>
-    <AppDesignerFolder>Properties</AppDesignerFolder>
-    <RootNamespace>UserInterface</RootNamespace>
-    <AssemblyName>UserInterface</AssemblyName>
-    <TargetFrameworkVersion>v4.0</TargetFrameworkVersion>
-    <TargetFrameworkProfile>
-    </TargetFrameworkProfile>
-    <FileAlignment>512</FileAlignment>
-  </PropertyGroup>
-  <PropertyGroup Condition=" '$(Configuration)|$(Platform)' == 'Debug|x86' ">
-    <PlatformTarget>x86</PlatformTarget>
-    <DebugSymbols>true</DebugSymbols>
-    <DebugType>full</DebugType>
-    <Optimize>false</Optimize>
-    <OutputPath>..\Bin\</OutputPath>
-    <DefineConstants>DEBUG;TRACE</DefineConstants>
-    <ErrorReport>prompt</ErrorReport>
-    <WarningLevel>4</WarningLevel>
-  </PropertyGroup>
-  <PropertyGroup Condition=" '$(Configuration)|$(Platform)' == 'Release|x86' ">
-    <PlatformTarget>x86</PlatformTarget>
-    <DebugType>pdbonly</DebugType>
-    <Optimize>true</Optimize>
-    <OutputPath>..\Bin\</OutputPath>
-    <DefineConstants>TRACE</DefineConstants>
-    <ErrorReport>prompt</ErrorReport>
-    <WarningLevel>4</WarningLevel>
-  </PropertyGroup>
-  <ItemGroup>
-    <Reference Include="System" />
-    <Reference Include="System.Core" />
-    <Reference Include="System.Data" />
-    <Reference Include="System.Design" />
-    <Reference Include="System.Drawing" />
-    <Reference Include="System.Windows.Forms" />
-    <Reference Include="System.Xml" />
-    <Reference Include="ICSharpCode.TextEditor">
-      <HintPath>..\Bin\ICSharpCode.TextEditor.dll</HintPath>
-    </Reference>
-    <Reference Include="OxyPlot">
-      <HintPath>..\Bin\OxyPlot.dll</HintPath>
-    </Reference>
-    <Reference Include="OxyPlot.WindowsForms">
-      <HintPath>..\Bin\OxyPlot.WindowsForms.dll</HintPath>
-    </Reference>
-  </ItemGroup>
-  <ItemGroup>
-    <Compile Include="..\Utility\ColumnXYSeries.cs">
-      <Link>Utility\ColumnXYSeries.cs</Link>
-    </Compile>
-    <Compile Include="..\Utility\DateTimeCellType.cs">
-      <Link>Utility\DateTimeCellType.cs</Link>
-      <SubType>Component</SubType>
-    </Compile>
-    <Compile Include="CommandHistory.cs" />
-    <Compile Include="Commands\ChangePropertyCommand.cs" />
-    <Compile Include="Commands\AddModelCommand.cs" />
-    <Compile Include="Commands\RenameModelCommand.cs" />
-    <Compile Include="Commands\DeleteModelCommand.cs" />
-    <Compile Include="Commands\MoveModelCommand.cs" />
-    <Compile Include="Commands\RunCommand.cs" />
-    <Compile Include="Commands\SelectNodeCommand.cs" />
-    <Compile Include="Presenters\SeriesPresenter.cs" />
-    <Compile Include="Presenters\ExplorerActions.cs" />
-    <Compile Include="Presenters\MetDataPresenter.cs" />
-    <Compile Include="Presenters\TabbedExplorerPresenter.cs" />
-    <Compile Include="Presenters\TestPresenter.cs" />
-    <Compile Include="Presenters\ExplorerPresenter.cs" />
-    <Compile Include="Presenters\AxisPresenter.cs" />
-    <Compile Include="Presenters\DataStorePresenter.cs" />
-    <Compile Include="Presenters\ManagerPresenter.cs" />
-    <Compile Include="Presenters\ReportPresenter.cs" />
-<<<<<<< HEAD
-    <Compile Include="Utility\ColourPickerCell.cs" />
-=======
-    <Compile Include="Presenters\SeriesPresenter.cs" />
-    <Compile Include="Utility\ConfigManager.cs" />
->>>>>>> 646a7691
-    <Compile Include="Utility\Editor.cs">
-      <SubType>UserControl</SubType>
-    </Compile>
-    <Compile Include="Utility\Editor.Designer.cs">
-      <DependentUpon>Editor.cs</DependentUpon>
-    </Compile>
-    <Compile Include="Views\SeriesView.cs">
-      <SubType>UserControl</SubType>
-    </Compile>
-    <Compile Include="Views\SeriesView.Designer.cs">
-      <DependentUpon>SeriesView.cs</DependentUpon>
-    </Compile>
-    <Compile Include="Views\AxisView.cs">
-      <SubType>UserControl</SubType>
-    </Compile>
-    <Compile Include="Views\AxisView.Designer.cs">
-      <DependentUpon>AxisView.cs</DependentUpon>
-    </Compile>
-    <Compile Include="Views\GeneralView.cs">
-      <SubType>UserControl</SubType>
-    </Compile>
-    <Compile Include="Views\GeneralView.Designer.cs">
-      <DependentUpon>GeneralView.cs</DependentUpon>
-    </Compile>
-    <Compile Include="Views\IExplorerView.cs" />
-    <Compile Include="Views\ManagerView.cs">
-      <SubType>UserControl</SubType>
-    </Compile>
-    <Compile Include="Views\ManagerView.Designer.cs">
-      <DependentUpon>ManagerView.cs</DependentUpon>
-    </Compile>
-    <Compile Include="Views\ReportView.cs">
-      <SubType>UserControl</SubType>
-    </Compile>
-    <Compile Include="Views\ReportView.Designer.cs">
-      <DependentUpon>ReportView.cs</DependentUpon>
-    </Compile>
-    <Compile Include="Presenters\GraphPresenter.cs" />
-    <Compile Include="Views\EditorView.cs">
-      <SubType>UserControl</SubType>
-    </Compile>
-    <Compile Include="Views\EditorView.Designer.cs">
-      <DependentUpon>EditorView.cs</DependentUpon>
-    </Compile>
-    <Compile Include="Views\GraphView.cs">
-      <SubType>UserControl</SubType>
-    </Compile>
-    <Compile Include="Views\GraphView.Designer.cs">
-      <DependentUpon>GraphView.cs</DependentUpon>
-    </Compile>
-    <Compile Include="Views\ExplorerView.cs">
-      <SubType>UserControl</SubType>
-    </Compile>
-    <Compile Include="Views\ExplorerView.Designer.cs">
-      <DependentUpon>ExplorerView.cs</DependentUpon>
-    </Compile>
-    <Compile Include="Commands\ICommand.cs" />
-    <Compile Include="MainForm.cs">
-      <SubType>Form</SubType>
-    </Compile>
-    <Compile Include="MainForm.Designer.cs">
-      <DependentUpon>MainForm.cs</DependentUpon>
-    </Compile>
-    <Compile Include="Main.cs" />
-    <Compile Include="Properties\AssemblyInfo.cs" />
-    <Compile Include="Views\GridView.cs">
-      <SubType>UserControl</SubType>
-    </Compile>
-    <Compile Include="Views\GridView.Designer.cs">
-      <DependentUpon>GridView.cs</DependentUpon>
-    </Compile>
-    <Compile Include="Presenters\IPresenter.cs" />
-    <Compile Include="Presenters\PropertyPresenter.cs" />
-    <Compile Include="Views\DataStoreView.cs">
-      <SubType>UserControl</SubType>
-    </Compile>
-    <Compile Include="Views\DataStoreView.Designer.cs">
-      <DependentUpon>DataStoreView.cs</DependentUpon>
-    </Compile>
-    <Compile Include="Views\TabbedExplorerView.cs">
-      <SubType>UserControl</SubType>
-    </Compile>
-    <Compile Include="Views\TabbedExplorerView.Designer.cs">
-      <DependentUpon>TabbedExplorerView.cs</DependentUpon>
-    </Compile>
-    <Compile Include="Views\TabbedMetDataView.cs">
-      <SubType>UserControl</SubType>
-    </Compile>
-    <Compile Include="Views\TabbedMetDataView.Designer.cs">
-      <DependentUpon>TabbedMetDataView.cs</DependentUpon>
-    </Compile>
-    <EmbeddedResource Include="Utility\Editor.resx">
-      <DependentUpon>Editor.cs</DependentUpon>
-    </EmbeddedResource>
-    <EmbeddedResource Include="Views\SeriesView.resx">
-      <DependentUpon>SeriesView.cs</DependentUpon>
-    </EmbeddedResource>
-    <EmbeddedResource Include="Views\EditorView.resx">
-      <DependentUpon>EditorView.cs</DependentUpon>
-    </EmbeddedResource>
-    <EmbeddedResource Include="Views\ExplorerView.resx">
-      <DependentUpon>ExplorerView.cs</DependentUpon>
-    </EmbeddedResource>
-    <EmbeddedResource Include="MainForm.resx">
-      <DependentUpon>MainForm.cs</DependentUpon>
-    </EmbeddedResource>
-    <EmbeddedResource Include="Properties\Resources.resx">
-      <Generator>ResXFileCodeGenerator</Generator>
-      <LastGenOutput>Resources.Designer.cs</LastGenOutput>
-      <SubType>Designer</SubType>
-    </EmbeddedResource>
-    <Compile Include="Properties\Resources.Designer.cs">
-      <AutoGen>True</AutoGen>
-      <DependentUpon>Resources.resx</DependentUpon>
-      <DesignTime>True</DesignTime>
-    </Compile>
-    <EmbeddedResource Include="Views\AxisView.resx">
-      <DependentUpon>AxisView.cs</DependentUpon>
-    </EmbeddedResource>
-    <EmbeddedResource Include="Views\ManagerView.resx">
-      <DependentUpon>ManagerView.cs</DependentUpon>
-    </EmbeddedResource>
-    <EmbeddedResource Include="Views\ReportView.resx">
-      <DependentUpon>ReportView.cs</DependentUpon>
-    </EmbeddedResource>
-    <EmbeddedResource Include="Views\GraphView.resx">
-      <DependentUpon>GraphView.cs</DependentUpon>
-    </EmbeddedResource>
-    <EmbeddedResource Include="Views\GridView.resx">
-      <DependentUpon>GridView.cs</DependentUpon>
-    </EmbeddedResource>
-    <EmbeddedResource Include="Views\DataStoreView.resx">
-      <DependentUpon>DataStoreView.cs</DependentUpon>
-    </EmbeddedResource>
-    <EmbeddedResource Include="Views\TabbedExplorerView.resx">
-      <DependentUpon>TabbedExplorerView.cs</DependentUpon>
-    </EmbeddedResource>
-    <EmbeddedResource Include="Views\TabbedMetDataView.resx">
-      <DependentUpon>TabbedMetDataView.cs</DependentUpon>
-    </EmbeddedResource>
-    <None Include="Properties\Settings.settings">
-      <Generator>SettingsSingleFileGenerator</Generator>
-      <LastGenOutput>Settings.Designer.cs</LastGenOutput>
-    </None>
-    <Compile Include="Properties\Settings.Designer.cs">
-      <AutoGen>True</AutoGen>
-      <DependentUpon>Settings.settings</DependentUpon>
-      <DesignTimeSharedInput>True</DesignTimeSharedInput>
-    </Compile>
-  </ItemGroup>
-  <ItemGroup>
-    <None Include="Resources\apsim logo32.png" />
-  </ItemGroup>
-  <ItemGroup>
-    <None Include="Resources\folder_document.png" />
-  </ItemGroup>
-  <ItemGroup>
-    <None Include="Resources\GraphToolbox.apsimx" />
-    <None Include="Resources\ManagementToolbox.apsimx" />
-    <None Include="Resources\StandardToolbox.apsimx" />
-    <None Include="Resources\undo.png" />
-  </ItemGroup>
-  <ItemGroup>
-    <None Include="Resources\redo.png" />
-  </ItemGroup>
-  <ItemGroup>
-    <None Include="Resources\clock.png" />
-  </ItemGroup>
-  <ItemGroup>
-    <None Include="Resources\folder.png" />
-  </ItemGroup>
-  <ItemGroup>
-    <None Include="Resources\Simulation16.png" />
-  </ItemGroup>
-  <ItemGroup>
-    <None Include="Resources\document16.png" />
-  </ItemGroup>
-  <ItemGroup>
-    <None Include="Resources\fertiliser16.png" />
-  </ItemGroup>
-  <ItemGroup>
-    <None Include="Resources\layout_center16.png" />
-  </ItemGroup>
-  <ItemGroup>
-    <None Include="Resources\shovel16.bmp" />
-  </ItemGroup>
-  <ItemGroup>
-    <None Include="Resources\SOM16.png" />
-  </ItemGroup>
-  <ItemGroup>
-    <None Include="Resources\table_selection_column16.png" />
-  </ItemGroup>
-  <ItemGroup>
-    <None Include="Resources\thermometer16.png" />
-  </ItemGroup>
-  <ItemGroup>
-    <None Include="Resources\manager16.png" />
-  </ItemGroup>
-  <ItemGroup>
-    <None Include="Resources\chart.png" />
-  </ItemGroup>
-  <ItemGroup>
-    <None Include="Resources\media_play.png" />
-  </ItemGroup>
-  <ItemGroup>
-    <None Include="Resources\data.png" />
-  </ItemGroup>
-  <ItemGroup>
-    <None Include="Resources\folders.png" />
-  </ItemGroup>
-  <ItemGroup>
-    <None Include="Resources\copy.png" />
-  </ItemGroup>
-  <ItemGroup>
-    <None Include="Resources\paste.png" />
-  </ItemGroup>
-  <ItemGroup>
-    <None Include="Resources\save_as.png" />
-  </ItemGroup>
-  <ItemGroup>
-    <None Include="Resources\disk_blue.png" />
-  </ItemGroup>
-  <ItemGroup>
-    <None Include="Resources\bug_green.png" />
-  </ItemGroup>
-  <ItemGroup>
-    <None Include="Resources\scroll.png" />
-  </ItemGroup>
-  <ItemGroup>
-    <None Include="Resources\box.png" />
-  </ItemGroup>
-  <ItemGroup>
-    <None Include="Resources\window_split_hor.png" />
-  </ItemGroup>
-  <ItemGroup>
-    <None Include="Resources\delete2.png" />
-  </ItemGroup>
-  <ItemGroup>
-    <None Include="Resources\drink_blue16.png" />
-  </ItemGroup>
-  <ItemGroup>
-    <None Include="Resources\drink_yellow16.png" />
-  </ItemGroup>
-  <ItemGroup>
-    <None Include="Resources\drop16.png" />
-  </ItemGroup>
-  <ItemGroup>
-    <None Include="Resources\SoilOrganicMatter16.png" />
-  </ItemGroup>
-  <ItemGroup>
-    <None Include="Resources\drop161.png" />
-  </ItemGroup>
-  <ItemGroup>
-    <None Include="Resources\view.png" />
-  </ItemGroup>
-  <ItemGroup>
-    <ProjectReference Include="..\Models\Models.csproj">
-      <Project>{A3E10705-F2BB-4182-A19C-7F63222584DF}</Project>
-      <Name>Models</Name>
-    </ProjectReference>
-  </ItemGroup>
-  <ItemGroup>
-    <None Include="Resources\ShovelOk.png" />
-  </ItemGroup>
-  <ItemGroup>
-    <None Include="Resources\window_delete.png" />
-  </ItemGroup>
-  <ItemGroup>
-    <None Include="Resources\line-chart16.png" />
-  </ItemGroup>
-  <ItemGroup>
-    <None Include="Resources\Close.png" />
-  </ItemGroup>
-  <Import Project="$(MSBuildToolsPath)\Microsoft.CSharp.targets" />
-  <!-- To modify your build process, add your task inside one of the targets below and uncomment it. 
-       Other similar extension points exist, see Microsoft.Common.targets.
-  <Target Name="BeforeBuild">
-  </Target>
-  <Target Name="AfterBuild">
-  </Target>
-  -->
+﻿<?xml version="1.0" encoding="utf-8"?>
+<Project ToolsVersion="4.0" DefaultTargets="Build" xmlns="http://schemas.microsoft.com/developer/msbuild/2003">
+  <PropertyGroup>
+    <Configuration Condition=" '$(Configuration)' == '' ">Debug</Configuration>
+    <Platform Condition=" '$(Platform)' == '' ">x86</Platform>
+    <ProductVersion>8.0.30703</ProductVersion>
+    <SchemaVersion>2.0</SchemaVersion>
+    <ProjectGuid>{27056DED-A49C-4351-90A8-DFA9C8AC906E}</ProjectGuid>
+    <OutputType>WinExe</OutputType>
+    <AppDesignerFolder>Properties</AppDesignerFolder>
+    <RootNamespace>UserInterface</RootNamespace>
+    <AssemblyName>UserInterface</AssemblyName>
+    <TargetFrameworkVersion>v4.0</TargetFrameworkVersion>
+    <TargetFrameworkProfile>
+    </TargetFrameworkProfile>
+    <FileAlignment>512</FileAlignment>
+  </PropertyGroup>
+  <PropertyGroup Condition=" '$(Configuration)|$(Platform)' == 'Debug|x86' ">
+    <PlatformTarget>x86</PlatformTarget>
+    <DebugSymbols>true</DebugSymbols>
+    <DebugType>full</DebugType>
+    <Optimize>false</Optimize>
+    <OutputPath>..\Bin\</OutputPath>
+    <DefineConstants>DEBUG;TRACE</DefineConstants>
+    <ErrorReport>prompt</ErrorReport>
+    <WarningLevel>4</WarningLevel>
+  </PropertyGroup>
+  <PropertyGroup Condition=" '$(Configuration)|$(Platform)' == 'Release|x86' ">
+    <PlatformTarget>x86</PlatformTarget>
+    <DebugType>pdbonly</DebugType>
+    <Optimize>true</Optimize>
+    <OutputPath>..\Bin\</OutputPath>
+    <DefineConstants>TRACE</DefineConstants>
+    <ErrorReport>prompt</ErrorReport>
+    <WarningLevel>4</WarningLevel>
+  </PropertyGroup>
+  <ItemGroup>
+    <Reference Include="System" />
+    <Reference Include="System.Core" />
+    <Reference Include="System.Data" />
+    <Reference Include="System.Design" />
+    <Reference Include="System.Drawing" />
+    <Reference Include="System.Windows.Forms" />
+    <Reference Include="System.Xml" />
+    <Reference Include="ICSharpCode.TextEditor">
+      <HintPath>..\Bin\ICSharpCode.TextEditor.dll</HintPath>
+    </Reference>
+    <Reference Include="OxyPlot">
+      <HintPath>..\Bin\OxyPlot.dll</HintPath>
+    </Reference>
+    <Reference Include="OxyPlot.WindowsForms">
+      <HintPath>..\Bin\OxyPlot.WindowsForms.dll</HintPath>
+    </Reference>
+  </ItemGroup>
+  <ItemGroup>
+    <Compile Include="..\Utility\ColumnXYSeries.cs">
+      <Link>Utility\ColumnXYSeries.cs</Link>
+    </Compile>
+    <Compile Include="..\Utility\DateTimeCellType.cs">
+      <Link>Utility\DateTimeCellType.cs</Link>
+      <SubType>Component</SubType>
+    </Compile>
+    <Compile Include="CommandHistory.cs" />
+    <Compile Include="Commands\ChangePropertyCommand.cs" />
+    <Compile Include="Commands\AddModelCommand.cs" />
+    <Compile Include="Commands\RenameModelCommand.cs" />
+    <Compile Include="Commands\DeleteModelCommand.cs" />
+    <Compile Include="Commands\MoveModelCommand.cs" />
+    <Compile Include="Commands\RunCommand.cs" />
+    <Compile Include="Commands\SelectNodeCommand.cs" />
+    <Compile Include="Presenters\SeriesPresenter.cs" />
+    <Compile Include="Presenters\ExplorerActions.cs" />
+    <Compile Include="Presenters\MetDataPresenter.cs" />
+    <Compile Include="Presenters\TabbedExplorerPresenter.cs" />
+    <Compile Include="Presenters\TestPresenter.cs" />
+    <Compile Include="Presenters\ExplorerPresenter.cs" />
+    <Compile Include="Presenters\AxisPresenter.cs" />
+    <Compile Include="Presenters\DataStorePresenter.cs" />
+    <Compile Include="Presenters\ManagerPresenter.cs" />
+    <Compile Include="Presenters\ReportPresenter.cs" />
+    <Compile Include="Utility\ColourPickerCell.cs" />
+    <Compile Include="Utility\ConfigManager.cs" />
+    <Compile Include="Utility\Editor.cs">
+      <SubType>UserControl</SubType>
+    </Compile>
+    <Compile Include="Utility\Editor.Designer.cs">
+      <DependentUpon>Editor.cs</DependentUpon>
+    </Compile>
+    <Compile Include="Views\SeriesView.cs">
+      <SubType>UserControl</SubType>
+    </Compile>
+    <Compile Include="Views\SeriesView.Designer.cs">
+      <DependentUpon>SeriesView.cs</DependentUpon>
+    </Compile>
+    <Compile Include="Views\AxisView.cs">
+      <SubType>UserControl</SubType>
+    </Compile>
+    <Compile Include="Views\AxisView.Designer.cs">
+      <DependentUpon>AxisView.cs</DependentUpon>
+    </Compile>
+    <Compile Include="Views\GeneralView.cs">
+      <SubType>UserControl</SubType>
+    </Compile>
+    <Compile Include="Views\GeneralView.Designer.cs">
+      <DependentUpon>GeneralView.cs</DependentUpon>
+    </Compile>
+    <Compile Include="Views\IExplorerView.cs" />
+    <Compile Include="Views\ManagerView.cs">
+      <SubType>UserControl</SubType>
+    </Compile>
+    <Compile Include="Views\ManagerView.Designer.cs">
+      <DependentUpon>ManagerView.cs</DependentUpon>
+    </Compile>
+    <Compile Include="Views\ReportView.cs">
+      <SubType>UserControl</SubType>
+    </Compile>
+    <Compile Include="Views\ReportView.Designer.cs">
+      <DependentUpon>ReportView.cs</DependentUpon>
+    </Compile>
+    <Compile Include="Presenters\GraphPresenter.cs" />
+    <Compile Include="Views\EditorView.cs">
+      <SubType>UserControl</SubType>
+    </Compile>
+    <Compile Include="Views\EditorView.Designer.cs">
+      <DependentUpon>EditorView.cs</DependentUpon>
+    </Compile>
+    <Compile Include="Views\GraphView.cs">
+      <SubType>UserControl</SubType>
+    </Compile>
+    <Compile Include="Views\GraphView.Designer.cs">
+      <DependentUpon>GraphView.cs</DependentUpon>
+    </Compile>
+    <Compile Include="Views\ExplorerView.cs">
+      <SubType>UserControl</SubType>
+    </Compile>
+    <Compile Include="Views\ExplorerView.Designer.cs">
+      <DependentUpon>ExplorerView.cs</DependentUpon>
+    </Compile>
+    <Compile Include="Commands\ICommand.cs" />
+    <Compile Include="MainForm.cs">
+      <SubType>Form</SubType>
+    </Compile>
+    <Compile Include="MainForm.Designer.cs">
+      <DependentUpon>MainForm.cs</DependentUpon>
+    </Compile>
+    <Compile Include="Main.cs" />
+    <Compile Include="Properties\AssemblyInfo.cs" />
+    <Compile Include="Views\GridView.cs">
+      <SubType>UserControl</SubType>
+    </Compile>
+    <Compile Include="Views\GridView.Designer.cs">
+      <DependentUpon>GridView.cs</DependentUpon>
+    </Compile>
+    <Compile Include="Presenters\IPresenter.cs" />
+    <Compile Include="Presenters\PropertyPresenter.cs" />
+    <Compile Include="Views\DataStoreView.cs">
+      <SubType>UserControl</SubType>
+    </Compile>
+    <Compile Include="Views\DataStoreView.Designer.cs">
+      <DependentUpon>DataStoreView.cs</DependentUpon>
+    </Compile>
+    <Compile Include="Views\TabbedExplorerView.cs">
+      <SubType>UserControl</SubType>
+    </Compile>
+    <Compile Include="Views\TabbedExplorerView.Designer.cs">
+      <DependentUpon>TabbedExplorerView.cs</DependentUpon>
+    </Compile>
+    <Compile Include="Views\TabbedMetDataView.cs">
+      <SubType>UserControl</SubType>
+    </Compile>
+    <Compile Include="Views\TabbedMetDataView.Designer.cs">
+      <DependentUpon>TabbedMetDataView.cs</DependentUpon>
+    </Compile>
+    <EmbeddedResource Include="Utility\Editor.resx">
+      <DependentUpon>Editor.cs</DependentUpon>
+    </EmbeddedResource>
+    <EmbeddedResource Include="Views\SeriesView.resx">
+      <DependentUpon>SeriesView.cs</DependentUpon>
+    </EmbeddedResource>
+    <EmbeddedResource Include="Views\EditorView.resx">
+      <DependentUpon>EditorView.cs</DependentUpon>
+    </EmbeddedResource>
+    <EmbeddedResource Include="Views\ExplorerView.resx">
+      <DependentUpon>ExplorerView.cs</DependentUpon>
+    </EmbeddedResource>
+    <EmbeddedResource Include="MainForm.resx">
+      <DependentUpon>MainForm.cs</DependentUpon>
+    </EmbeddedResource>
+    <EmbeddedResource Include="Properties\Resources.resx">
+      <Generator>ResXFileCodeGenerator</Generator>
+      <LastGenOutput>Resources.Designer.cs</LastGenOutput>
+      <SubType>Designer</SubType>
+    </EmbeddedResource>
+    <Compile Include="Properties\Resources.Designer.cs">
+      <AutoGen>True</AutoGen>
+      <DependentUpon>Resources.resx</DependentUpon>
+      <DesignTime>True</DesignTime>
+    </Compile>
+    <EmbeddedResource Include="Views\AxisView.resx">
+      <DependentUpon>AxisView.cs</DependentUpon>
+    </EmbeddedResource>
+    <EmbeddedResource Include="Views\ManagerView.resx">
+      <DependentUpon>ManagerView.cs</DependentUpon>
+    </EmbeddedResource>
+    <EmbeddedResource Include="Views\ReportView.resx">
+      <DependentUpon>ReportView.cs</DependentUpon>
+    </EmbeddedResource>
+    <EmbeddedResource Include="Views\GraphView.resx">
+      <DependentUpon>GraphView.cs</DependentUpon>
+    </EmbeddedResource>
+    <EmbeddedResource Include="Views\GridView.resx">
+      <DependentUpon>GridView.cs</DependentUpon>
+    </EmbeddedResource>
+    <EmbeddedResource Include="Views\DataStoreView.resx">
+      <DependentUpon>DataStoreView.cs</DependentUpon>
+    </EmbeddedResource>
+    <EmbeddedResource Include="Views\TabbedExplorerView.resx">
+      <DependentUpon>TabbedExplorerView.cs</DependentUpon>
+    </EmbeddedResource>
+    <EmbeddedResource Include="Views\TabbedMetDataView.resx">
+      <DependentUpon>TabbedMetDataView.cs</DependentUpon>
+    </EmbeddedResource>
+    <None Include="Properties\Settings.settings">
+      <Generator>SettingsSingleFileGenerator</Generator>
+      <LastGenOutput>Settings.Designer.cs</LastGenOutput>
+    </None>
+    <Compile Include="Properties\Settings.Designer.cs">
+      <AutoGen>True</AutoGen>
+      <DependentUpon>Settings.settings</DependentUpon>
+      <DesignTimeSharedInput>True</DesignTimeSharedInput>
+    </Compile>
+  </ItemGroup>
+  <ItemGroup>
+    <None Include="Resources\apsim logo32.png" />
+  </ItemGroup>
+  <ItemGroup>
+    <None Include="Resources\folder_document.png" />
+  </ItemGroup>
+  <ItemGroup>
+    <None Include="Resources\GraphToolbox.apsimx" />
+    <None Include="Resources\ManagementToolbox.apsimx" />
+    <None Include="Resources\StandardToolbox.apsimx" />
+    <None Include="Resources\undo.png" />
+  </ItemGroup>
+  <ItemGroup>
+    <None Include="Resources\redo.png" />
+  </ItemGroup>
+  <ItemGroup>
+    <None Include="Resources\clock.png" />
+  </ItemGroup>
+  <ItemGroup>
+    <None Include="Resources\folder.png" />
+  </ItemGroup>
+  <ItemGroup>
+    <None Include="Resources\Simulation16.png" />
+  </ItemGroup>
+  <ItemGroup>
+    <None Include="Resources\document16.png" />
+  </ItemGroup>
+  <ItemGroup>
+    <None Include="Resources\fertiliser16.png" />
+  </ItemGroup>
+  <ItemGroup>
+    <None Include="Resources\layout_center16.png" />
+  </ItemGroup>
+  <ItemGroup>
+    <None Include="Resources\shovel16.bmp" />
+  </ItemGroup>
+  <ItemGroup>
+    <None Include="Resources\SOM16.png" />
+  </ItemGroup>
+  <ItemGroup>
+    <None Include="Resources\table_selection_column16.png" />
+  </ItemGroup>
+  <ItemGroup>
+    <None Include="Resources\thermometer16.png" />
+  </ItemGroup>
+  <ItemGroup>
+    <None Include="Resources\manager16.png" />
+  </ItemGroup>
+  <ItemGroup>
+    <None Include="Resources\chart.png" />
+  </ItemGroup>
+  <ItemGroup>
+    <None Include="Resources\media_play.png" />
+  </ItemGroup>
+  <ItemGroup>
+    <None Include="Resources\data.png" />
+  </ItemGroup>
+  <ItemGroup>
+    <None Include="Resources\folders.png" />
+  </ItemGroup>
+  <ItemGroup>
+    <None Include="Resources\copy.png" />
+  </ItemGroup>
+  <ItemGroup>
+    <None Include="Resources\paste.png" />
+  </ItemGroup>
+  <ItemGroup>
+    <None Include="Resources\save_as.png" />
+  </ItemGroup>
+  <ItemGroup>
+    <None Include="Resources\disk_blue.png" />
+  </ItemGroup>
+  <ItemGroup>
+    <None Include="Resources\bug_green.png" />
+  </ItemGroup>
+  <ItemGroup>
+    <None Include="Resources\scroll.png" />
+  </ItemGroup>
+  <ItemGroup>
+    <None Include="Resources\box.png" />
+  </ItemGroup>
+  <ItemGroup>
+    <None Include="Resources\window_split_hor.png" />
+  </ItemGroup>
+  <ItemGroup>
+    <None Include="Resources\delete2.png" />
+  </ItemGroup>
+  <ItemGroup>
+    <None Include="Resources\drink_blue16.png" />
+  </ItemGroup>
+  <ItemGroup>
+    <None Include="Resources\drink_yellow16.png" />
+  </ItemGroup>
+  <ItemGroup>
+    <None Include="Resources\drop16.png" />
+  </ItemGroup>
+  <ItemGroup>
+    <None Include="Resources\SoilOrganicMatter16.png" />
+  </ItemGroup>
+  <ItemGroup>
+    <None Include="Resources\drop161.png" />
+  </ItemGroup>
+  <ItemGroup>
+    <None Include="Resources\view.png" />
+  </ItemGroup>
+  <ItemGroup>
+    <ProjectReference Include="..\Models\Models.csproj">
+      <Project>{A3E10705-F2BB-4182-A19C-7F63222584DF}</Project>
+      <Name>Models</Name>
+    </ProjectReference>
+  </ItemGroup>
+  <ItemGroup>
+    <None Include="Resources\ShovelOk.png" />
+  </ItemGroup>
+  <ItemGroup>
+    <None Include="Resources\window_delete.png" />
+  </ItemGroup>
+  <ItemGroup>
+    <None Include="Resources\line-chart16.png" />
+  </ItemGroup>
+  <ItemGroup>
+    <None Include="Resources\Close.png" />
+  </ItemGroup>
+  <Import Project="$(MSBuildToolsPath)\Microsoft.CSharp.targets" />
+  <!-- To modify your build process, add your task inside one of the targets below and uncomment it. 
+       Other similar extension points exist, see Microsoft.Common.targets.
+  <Target Name="BeforeBuild">
+  </Target>
+  <Target Name="AfterBuild">
+  </Target>
+  -->
 </Project>