--- conflicted
+++ resolved
@@ -267,12 +267,8 @@
 
                     if (cohorts != null)
                     {
-<<<<<<< HEAD
-                        List<RuminantTypeCohort> cohortList = cohorts.FindAllChildren<RuminantTypeCohort>().Cast<RuminantTypeCohort>().Where(a => a.Gender == Sex.Female && (a.Age >= breedParams.MinimumAge1stMating & a.Age <= this.MaximumBreederAge)).ToList();
-=======
-                        int heifers = Convert.ToInt32(Apsim.Children(cohorts, typeof(RuminantTypeCohort)).Cast<RuminantTypeCohort>().Where(a => a.Gender == Sex.Female && (a.Age >= 12 & a.Age < breedParams.MinimumAge1stMating)).Sum(a => a.Number));
-                        List<RuminantTypeCohort> cohortList = Apsim.Children(cohorts, typeof(RuminantTypeCohort)).Cast<RuminantTypeCohort>().Where(a => a.Gender == Sex.Female && (a.Age >= breedParams.MinimumAge1stMating & a.Age <= this.MaximumBreederAge)).ToList();
->>>>>>> 501ee190
+                        int heifers = Convert.ToInt32(cohorts.FindAllChildren<RuminantTypeCohort>().Where(a => a.Gender == Sex.Female && (a.Age >= 12 & a.Age < breedParams.MinimumAge1stMating)).Sum(a => a.Number));
+                        List<RuminantTypeCohort> cohortList = cohorts.FindAllChildren<RuminantTypeCohort>().Where(a => a.Gender == Sex.Female && (a.Age >= breedParams.MinimumAge1stMating & a.Age <= this.MaximumBreederAge)).ToList();
                         int initialBreeders = Convert.ToInt32(cohortList.Sum(a => a.Number));
                         if (initialBreeders < (this.MinimumBreedersKept-heifers))
                         {
@@ -636,7 +632,7 @@
                     // this allows the user to sell old females over young breeders and heifers if required. 
                     // must be female (check that males not included in validation)
                     // remove individuals to sale as specified by destock groups
-                    foreach (RuminantGroup item in Apsim.Children(this, typeof(RuminantGroup)))
+                    foreach (RuminantGroup item in FindAllChildren<RuminantGroup>())
                     {
                         // works with current filtered herd to obey filtering.
                         List<Ruminant> herdToSell = herd.Filter(item);
@@ -973,7 +969,7 @@
             }
             html += "</div>";
 
-            if (Apsim.Children(this, typeof(RuminantGroup)).Count() > 0)
+            if (FindAllChildren<RuminantGroup>().Any())
             {
                 html += "\n<div style=\"margin-top:10px;\" class=\"activitygroupsborder\">";
                 html += "<div class=\"labournote\">Any Ruminant Filter Group below will determine which breeders (and in which order) will be sold prior to selling heifers in order to reduce the breeder herd size. Note: You are responsible for ensuring these filter groups can be applied to a list of breeders.</div>";
@@ -989,17 +985,10 @@
         public override string ModelSummaryInnerClosingTags(bool formatForParentControl)
         {
             string html = "";
-<<<<<<< HEAD
-            if (this.FindAllChildren<RuminantDestockGroup>().Count() > 0)
-            {
-                html += "\n</div>";
-            }
-=======
             //if (Apsim.Children(this, typeof(RuminantFilterGroup)).Count() > 0)
             //{
             //    html += "\n</div>";
             //}
->>>>>>> 501ee190
             return html;
         }
 
@@ -1010,19 +999,11 @@
         public override string ModelSummaryInnerOpeningTags(bool formatForParentControl)
         {
             string html = "";
-<<<<<<< HEAD
-            if (this.FindAllChildren<RuminantDestockGroup>().Count() > 0)
-            {
-                html += "\n<div class=\"activitygroupsborder\">";
-                html += "<div class=\"labournote\">The following breeders will be sold prior to heifers</div>";
-            }
-=======
             //if (Apsim.Children(this, typeof(RuminantFilterGroup)).Count() > 0)
             //{
             //    html += "\n<div class=\"activitygroupsborder\">";
             //    html += "<div class=\"labournote\">The following breeders will be sold prior to heifers</div>";
             //}
->>>>>>> 501ee190
             return html;
         }
 
