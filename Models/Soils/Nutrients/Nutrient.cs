﻿namespace Models.Soils.Nutrients
{
    using Interfaces;
    using Models.Core;
    using System;
    using APSIM.Shared.Utilities;
    using Models.Surface;
    using Models.Soils;
    using System.Collections.Generic;
    using Models;
    using System.Drawing;
    using System.Linq;

    /// <summary>
    /// # [Name]
    /// The soil nutrient model includes functionality for simulating pools of organmic matter and mineral nitrogen.  The processes for each are described below.
    /// ## Soil Nutrient Model Structure
    /// Soil organic matter is modelled as a series of discrete organic matter pools which are described in terms of their masses of carbon and nutrients.  These pools are initialised according to approaches specific to each pool.  Organic matter pools may have carbon flows, such as a decomposition process, associated to them.  These carbon flows are also specific to each pool, are independantly specified, and are described in each case in the documentation for each organic matter pool below.
    /// 
    /// Mineral nutrient pools (e.g. Nitrate, Ammonium, Urea) are described as solutes within the model.  Each pool captures the mass of the nutrient (e.g. N,P) and they may also contain nutrient flows to describe losses or transformations for that particular compound (e.g. denitrification of nitrate, hydrolysis of urea).
    /// [DocumentView]
    /// ## Pools
    /// A nutrient pool class is used to encapsulate the carbon and nitrogen within each soil organic matter pool.  Child functions within these classes provide information for initialisation and flows of C and N to other pools, or losses from the system.
    ///
    /// The soil organic matter pools used within the model are described in the following sections in terms of their initialisation and the carbon flows occuring from them.
    /// [DocumentType NutrientPool]
    /// ## Solutes
    /// The soil mineral nutrient pools used within the model are described in the following sections in terms of their initialisation and the flows occuring from them.
    /// [DocumentType Solute]
    /// </summary>
    [Serializable]
    [ScopedModel]
    [ValidParent(ParentType = typeof(Soil))]
    [ViewName("UserInterface.Views.DirectedGraphView")]
    [PresenterName("UserInterface.Presenters.DirectedGraphPresenter")]
    public class Nutrient : ModelCollectionFromResource, INutrient, IVisualiseAsDirectedGraph
    {
        private DirectedGraph directedGraphInfo;

        // Carbon content of FOM
        private double CinFOM = 0.4;

        // Potential soil organic matter decomposition for today.
        private SurfaceOrganicMatterDecompType PotentialSOMDecomp = null;

        [NonSerialized]
        private INutrientPool fom;

        /// <summary>Summary file Link</summary>
        [Link]
        private ISummary Summary = null;

        /// <summary>The surface organic matter</summary>
        [Link]
        private SurfaceOrganicMatter SurfaceOrganicMatter = null;

        /// <summary>The surface organic matter</summary>
        [Link]
        private Soil Soil = null;

        /// <summary>The inert pool.</summary>
        [Link(Type = LinkType.Child, ByName = true)]
        public INutrientPool Inert { get; set; }

        /// <summary>The microbial pool.</summary>
        [Link(Type = LinkType.Child, ByName = true)]
        public INutrientPool Microbial { get; set; }

        /// <summary>The humic pool.</summary>
        [Link(Type = LinkType.Child, ByName = true)]
        public INutrientPool Humic { get; set; }

        /// <summary>The fresh organic matter cellulose pool.</summary>
        [Link(Type = LinkType.Child, ByName = true)]
        public INutrientPool FOMCellulose { get; set; }

        /// <summary>The fresh organic matter carbohydrate pool.</summary>
        [Link(Type = LinkType.Child, ByName = true)]
        public INutrientPool FOMCarbohydrate { get; set; }

        /// <summary>The fresh organic matter lignin pool.</summary>
        [Link(Type = LinkType.Child, ByName = true)]
        public INutrientPool FOMLignin { get; set; }

        /// <summary>The fresh organic matter pool.</summary>
        public INutrientPool FOM { get { return fom; } }

        /// <summary>The fresh organic matter surface residue pool.</summary>
        [Link(Type = LinkType.Child, ByName = true)]
        public INutrientPool SurfaceResidue { get; set; }

        /// <summary>The NO3 pool.</summary>
        [Link(Type = LinkType.Child, ByName = true)]
        public ISolute NO3 { get; set; }

        /// <summary>The NH4 pool.</summary>
        [Link(Type = LinkType.Child, ByName = true)]
        public ISolute NH4 { get; set; }

        /// <summary>The Urea pool.</summary>
        [Link(Type = LinkType.Child, ByName = true)]
        public ISolute Urea { get; set; }

        /// <summary>Get directed graph from model</summary>
        public DirectedGraph DirectedGraphInfo
        {
            get
            {
                if (Children != null && Children.Count > 0)
                    CalculateDirectedGraph();
                return directedGraphInfo;
            }
            set
            {
                directedGraphInfo = value;
            }
        }

        /// <summary>
        /// Reset all pools and solutes
        /// </summary> 
        public void Reset()
        {
            foreach (NutrientPool P in FindAllChildren<NutrientPool>())
                P.Reset();

            foreach (Solute S in FindAllChildren<ISolute>())
                S.Reset();
        }

        /// <summary>
        /// Total C in each soil layer
        /// </summary>
        [Units("kg/ha")]
        public double[] TotalC
        {
            get
            {
                double[] values = new double[FOMLignin.C.Length];

                foreach (NutrientPool P in FindAllChildren<NutrientPool>())
                    for (int i = 0; i < P.C.Length; i++)
                        values[i] += P.C[i];
                return values;
            }
        }

        /// <summary>
        /// Total C lost to the atmosphere
        /// </summary>
        [Units("kg/ha")]
        public double[] Catm
        {
            get
            {
                double[] values = new double[FOMLignin.C.Length];

                foreach (CarbonFlow f in FindAllChildren<CarbonFlow>())
                    values = MathUtilities.Add(values, f.Catm);
                return values;
            }
        }

        /// <summary>
        /// Total N lost to the atmosphere
        /// </summary>
        [Units("kg/ha")]
        public double[] Natm
        {
            get
            {
                double[] values = new double[FOMLignin.C.Length];

                foreach (NFlow f in FindAllChildren<NFlow>())
                    values = MathUtilities.Add(values, f.Natm);
                return values;
            }
        }

        /// <summary>
        /// Total N2O lost to the atmosphere
        /// </summary>
        [Units("kg/ha")]
        public double[] N2Oatm
        {
            get
            {
                double[] values = new double[FOMLignin.C.Length];

                foreach (NFlow f in FindAllChildren<NFlow>())
                    values = MathUtilities.Add(values, f.N2Oatm);
                return values;
            }
        }

        /// <summary>
        /// Total Net N Mineralisation in each soil layer
        /// </summary>
        [Units("kg/ha")]
        public double[] MineralisedN
        {
            get
            {
                double[] values = new double[FOMLignin.C.Length];
<<<<<<< HEAD
                IEnumerable<CarbonFlow> Flows = FindAllDescendants<CarbonFlow>();
=======

                // Get a list of N flows that make up mineralisation.
                // All flows except the surface residue N flow.
                List<IModel> Flows = Apsim.ChildrenRecursively(this, typeof(CarbonFlow));
                Flows.RemoveAll(flow => flow.Parent == SurfaceResidue);
>>>>>>> 501ee190

                // Add all flows.
                foreach (CarbonFlow f in Flows)
                {
                    for (int i = 0; i < values.Length; i++)
                        values[i] += f.MineralisedN[i];
                }
                return values;
            }
        }

        /// <summary>Net N Mineralisation from surface residue</summary>
        public double[] MineralisedNSurfaceResidue 
        {
            get
            {
                var decomposition = Apsim.Child(SurfaceResidue as IModel, "Decomposition") as CarbonFlow;
                return decomposition.MineralisedN;
            }
        }

        /// <summary>Denitrified Nitrogen (N flow from NO3).</summary>
        [Units("kg/ha")]
        public double[] DenitrifiedN
        {
            get
            {
                // Get the denitrification N flow under NO3.
                var no3NFlow = Apsim.Child(NO3 as IModel, "Denitrification") as NFlow;

                double[] values = new double[FOMLignin.C.Length];
                for (int i = 0; i < values.Length; i++)
                    values[i] = no3NFlow.Value[i] + no3NFlow.Natm[i];

                return values;
            }
        }

        /// <summary>Nitrified Nitrogen (from NH4 to either NO3 or N2O).</summary>
        [Units("kg/ha")]
        public double[] NitrifiedN
        {
            get
            {
                // Get the denitrification N flow under NO3.
                var nh4NFlow = Apsim.Child(NH4 as IModel, "Nitrification") as NFlow;

                double[] values = new double[FOMLignin.C.Length];
                for (int i = 0; i < values.Length; i++)
                    values[i] = nh4NFlow.Value[i] + nh4NFlow.Natm[i];

                return values;
            }
        }

        /// <summary>Urea converted to NH4 via hydrolysis.</summary>
        [Units("kg/ha")]
        public double[] HydrolysedN
        {
            get
            {
                // Get the denitrification N flow under NO3.
                var hydrolysis = Apsim.Child(Urea as IModel, "Hydrolysis") as NFlow;

                return hydrolysis.Value;
            }
        }

        /// <summary>
        /// Total Mineral N in each soil layer
        /// </summary>
        [Units("kg/ha")]
        public double[] MineralN
        {
            get
            {
                double[] values = new double[FOMLignin.C.Length];
                double[] nh4 = NH4.kgha;
                double[] no3 = NO3.kgha;
                values = MathUtilities.Add(values, nh4);
                values = MathUtilities.Add(values, no3);
                if (Urea != null)
                {
                    double[] urea = Urea.kgha;
                    values = MathUtilities.Add(values, urea);
                }
                return values;
            }
        }

        /// <summary>Soil organic nitrogen (FOM + Microbial + Humic)</summary>
        public INutrientPool Organic
        {
            get
            {
                // Get the denitrification N flow under NO3.
                var pools = Apsim.ChildrenRecursively(this, typeof(NutrientPool)).Cast<INutrientPool>().ToList();
                pools.Remove(Inert);
                pools.Remove(SurfaceResidue);

                NutrientPool returnPool = new NutrientPool();
                returnPool.C = new double[FOMLignin.C.Length];
                returnPool.N = new double[FOMLignin.C.Length];
                foreach (var pool in pools)
                {
                    for (int i = 0; i < pool.C.Length; i++)
                    {
                        returnPool.C[i] += pool.C[i];
                        returnPool.N[i] += pool.N[i];
                    }
                }

                return returnPool;
            }
        }

        /// <summary>
        /// Total N in each soil layer
        /// </summary>
        [Units("kg/ha")]
        public double[] TotalN
        {
            get
            {
                double[] values = new double[FOMLignin.N.Length];

                foreach (NutrientPool P in FindAllChildren<NutrientPool>())
                    for (int i = 0; i < P.N.Length; i++)
                        values[i] += P.N[i];
                return values;
            }
        }

        /// <summary>
        /// Carbon to Nitrogen Ratio for Fresh Organic Matter in each layer
        /// </summary>
        [Units("-")]
        public double[] FOMCNR
        {
            get
            {
                // NOTE: these are included for runtime efficiency
                double[] nh4 = NH4.kgha;
                double[] no3 = NO3.kgha;
                double[] FOMCarbohydrateC = FOMCarbohydrate.C;
                double[] FOMCelluloseC = FOMCellulose.C;
                double[] FOMLigninC = FOMLignin.C;
                double[] FOMCarbohydrateN = FOMCarbohydrate.N;
                double[] FOMCelluloseN = FOMCellulose.N;
                double[] FOMLigninN = FOMLignin.N;

                double[] values = new double[FOMLigninN.Length];
                for (int i = 0; i < FOMLigninN.Length; i++)
                    values[i] = MathUtilities.Divide(FOMCarbohydrateC[i] + FOMCelluloseC[i] + FOMLigninC[i],
                               FOMCarbohydrateN[i] + FOMCelluloseN[i] + FOMLigninN[i] + nh4[i] + no3[i], 0.0);

                return values;
            }
        }

        /// <summary>Invoked at start of simulation.</summary>
        /// <param name="sender">The sender.</param>
        /// <param name="e">The <see cref="EventArgs"/> instance containing the event data.</param>
        [EventSubscribe("StartOfSimulation")]
        private void OnStartOfSimulation(object sender, EventArgs e)
        {
            fom = new CompositeNutrientPool(new INutrientPool[] { FOMCarbohydrate, FOMCellulose, FOMLignin });
        }

        /// <summary>Incorporate the given FOM C and N into each layer</summary>
        /// <param name="FOMdata">The in fo mdata.</param>
        [EventSubscribe("IncorpFOM")]
        private void IncorpFOM(FOMLayerType FOMdata)
        {
            DoIncorpFOM(FOMdata);
        }

        /// <summary>Incorporate the given FOM C and N into each layer</summary>
        /// <param name="FOMdata">The in fo mdata.</param>
        public void DoIncorpFOM(FOMLayerType FOMdata)
        { 
            bool nSpecified = false;
            for (int layer = 0; layer < FOMdata.Layer.Length; layer++)
            {
                // If the caller specified CNR values then use them to calculate N from Amount.
                if (FOMdata.Layer[layer].CNR > 0.0)
                    FOMdata.Layer[layer].FOM.N = (FOMdata.Layer[layer].FOM.amount * CinFOM) / FOMdata.Layer[layer].CNR;
                // Was any N specified?
                nSpecified |= FOMdata.Layer[layer].FOM.N != 0.0;
            }

            if (nSpecified)
            {

                // Now convert the IncorpFOM.DeltaWt and IncorpFOM.DeltaN arrays to include fraction information and add to pools.
                for (int layer = 0; layer < FOMdata.Layer.Length; layer++)
                {
                    if (layer < FOMCarbohydrate.C.Length)
                    {
                        FOMCarbohydrate.C[layer] += FOMdata.Layer[layer].FOM.amount * 0.2 * CinFOM;
                        FOMCellulose.C[layer] += FOMdata.Layer[layer].FOM.amount * 0.7 * CinFOM;
                        FOMLignin.C[layer] += FOMdata.Layer[layer].FOM.amount * 0.1 * CinFOM;

                        FOMCarbohydrate.N[layer] += FOMdata.Layer[layer].FOM.N * 0.2;
                        FOMCellulose.N[layer] += FOMdata.Layer[layer].FOM.N * 0.7;
                        FOMLignin.N[layer] += FOMdata.Layer[layer].FOM.N * 0.1;
                    }
                    else
                        Summary.WriteMessage(this, " Number of FOM values given is larger than the number of layers, extra values will be ignored");
                }
            }
        }

        /// <summary>Partition the given FOM C and N into fractions in each layer (FOM pools)</summary>
        /// <param name="FOMPoolData">The in fom pool data.</param>
        [EventSubscribe("IncorpFOMPool")]
        private void OnIncorpFOMPool(FOMPoolType FOMPoolData)
        {
            if (FOMPoolData.Layer.Length > FOMLignin.C.Length)
                throw new Exception("Incorrect number of soil layers of IncorporatedFOM");

            for (int layer = 0; layer < FOMPoolData.Layer.Length; layer++)
            {
                FOMCarbohydrate.C[layer] += FOMPoolData.Layer[layer].Pool[0].C;
                FOMCarbohydrate.N[layer] += FOMPoolData.Layer[layer].Pool[0].N;

                FOMCellulose.C[layer] += FOMPoolData.Layer[layer].Pool[1].C;
                FOMCellulose.N[layer] += FOMPoolData.Layer[layer].Pool[1].N;

                FOMLignin.C[layer] += FOMPoolData.Layer[layer].Pool[2].C;
                FOMLignin.N[layer] += FOMPoolData.Layer[layer].Pool[2].N;
            }
        }

        /// <summary>
        /// Calculate actual decomposition
        /// </summary>
        public SurfaceOrganicMatterDecompType CalculateActualSOMDecomp()
        {
            SurfaceOrganicMatterDecompType ActualSOMDecomp = new SurfaceOrganicMatterDecompType();
            ActualSOMDecomp = ReflectionUtilities.Clone(PotentialSOMDecomp) as SurfaceOrganicMatterDecompType;

            double InitialResidueC = 0;  // Potential residue decomposition provided by surfaceorganicmatter model
            double FinalResidueC = 0;    // How much is left after decomposition
            double FractionDecomposed;

            for (int i = 0; i < PotentialSOMDecomp.Pool.Length; i++)
                InitialResidueC += PotentialSOMDecomp.Pool[i].FOM.C;
            FinalResidueC = SurfaceResidue.C[0];
            FractionDecomposed = 1.0 - MathUtilities.Divide(FinalResidueC,InitialResidueC,0);
            if (FractionDecomposed <1)
            { }
            for (int i = 0; i < PotentialSOMDecomp.Pool.Length; i++)
            {
                ActualSOMDecomp.Pool[i].FOM.C = PotentialSOMDecomp.Pool[i].FOM.C * FractionDecomposed;
                ActualSOMDecomp.Pool[i].FOM.N = PotentialSOMDecomp.Pool[i].FOM.N * FractionDecomposed;
            }
            return ActualSOMDecomp;
        }

        /// <summary>
        /// Get the information on potential residue decomposition - perform daily calculations as part of this.
        /// </summary>
        /// <param name="sender">The sender.</param>
        /// <param name="e">The <see cref="EventArgs"/> instance containing the event data.</param>
        [EventSubscribe("DoSoilOrganicMatter")]
        private void OnDoSoilOrganicMatter(object sender, EventArgs e)
        {
            // Get potential residue decomposition from surfaceom.
            PotentialSOMDecomp = SurfaceOrganicMatter.PotentialDecomposition();

            var surfaceResiduePool = (NutrientPool)SurfaceResidue;

            surfaceResiduePool.C[0] = 0;
            surfaceResiduePool.N[0] = 0;
            surfaceResiduePool.LayerFraction[0] = Math.Max(Math.Min(1.0, 100 / Soil.Thickness[0]),0.0);
            for (int i = 0; i < PotentialSOMDecomp.Pool.Length; i++)
            {
                surfaceResiduePool.C[0] += PotentialSOMDecomp.Pool[i].FOM.C;
                surfaceResiduePool.N[0] += PotentialSOMDecomp.Pool[i].FOM.N;
            }
        }

        /// <summary>Calculate / create a directed graph from model</summary>
        public void CalculateDirectedGraph()
        {
            if (directedGraphInfo == null)
                directedGraphInfo = new DirectedGraph();

            directedGraphInfo.Begin();

            bool needAtmosphereNode = false;

            foreach (NutrientPool pool in this.FindAllChildren<NutrientPool>())
            {
                directedGraphInfo.AddNode(pool.Name, ColourUtilities.ChooseColour(3), Color.Black);

                foreach (CarbonFlow cFlow in pool.FindAllChildren<CarbonFlow>())
                {
                    foreach (string destinationName in cFlow.destinationNames)
                    {
                        string destName = destinationName;
                        if (destName == null)
                        {
                            destName = "Atmosphere";
                            needAtmosphereNode = true;
                        }
                        directedGraphInfo.AddArc(null, pool.Name, destName, Color.Black);

                    }
                }
            }

            foreach (Solute solute in this.FindAllChildren<Solute>())
            {
                directedGraphInfo.AddNode(solute.Name, ColourUtilities.ChooseColour(2), Color.Black);
                foreach (NFlow nitrogenFlow in solute.FindAllChildren<NFlow>())
                {
                    string destName = nitrogenFlow.destinationName;
                    if (destName == null)
                    {
                        destName = "Atmosphere";
                        needAtmosphereNode = true;
                    }
                    directedGraphInfo.AddArc(null, nitrogenFlow.sourceName, destName, Color.Black);
                }
            }

            if (needAtmosphereNode)
                directedGraphInfo.AddTransparentNode("Atmosphere");

            
            directedGraphInfo.End();
        }

    }
}<|MERGE_RESOLUTION|>--- conflicted
+++ resolved
@@ -202,15 +202,11 @@
             get
             {
                 double[] values = new double[FOMLignin.C.Length];
-<<<<<<< HEAD
-                IEnumerable<CarbonFlow> Flows = FindAllDescendants<CarbonFlow>();
-=======
 
                 // Get a list of N flows that make up mineralisation.
                 // All flows except the surface residue N flow.
-                List<IModel> Flows = Apsim.ChildrenRecursively(this, typeof(CarbonFlow));
+                List<CarbonFlow> Flows = FindAllDescendants<CarbonFlow>().ToList();
                 Flows.RemoveAll(flow => flow.Parent == SurfaceResidue);
->>>>>>> 501ee190
 
                 // Add all flows.
                 foreach (CarbonFlow f in Flows)
@@ -227,7 +223,7 @@
         {
             get
             {
-                var decomposition = Apsim.Child(SurfaceResidue as IModel, "Decomposition") as CarbonFlow;
+                var decomposition = (SurfaceResidue as IModel).FindChild<CarbonFlow>("Decomposition");
                 return decomposition.MineralisedN;
             }
         }
@@ -239,7 +235,7 @@
             get
             {
                 // Get the denitrification N flow under NO3.
-                var no3NFlow = Apsim.Child(NO3 as IModel, "Denitrification") as NFlow;
+                var no3NFlow = (NO3 as IModel).FindChild<NFlow>("Denitrification");
 
                 double[] values = new double[FOMLignin.C.Length];
                 for (int i = 0; i < values.Length; i++)
@@ -256,7 +252,7 @@
             get
             {
                 // Get the denitrification N flow under NO3.
-                var nh4NFlow = Apsim.Child(NH4 as IModel, "Nitrification") as NFlow;
+                var nh4NFlow = (NH4 as IModel).FindChild<NFlow>("Nitrification");
 
                 double[] values = new double[FOMLignin.C.Length];
                 for (int i = 0; i < values.Length; i++)
@@ -273,7 +269,7 @@
             get
             {
                 // Get the denitrification N flow under NO3.
-                var hydrolysis = Apsim.Child(Urea as IModel, "Hydrolysis") as NFlow;
+                var hydrolysis = (Urea as IModel).FindChild<NFlow>("Hydrolysis");
 
                 return hydrolysis.Value;
             }
@@ -307,7 +303,7 @@
             get
             {
                 // Get the denitrification N flow under NO3.
-                var pools = Apsim.ChildrenRecursively(this, typeof(NutrientPool)).Cast<INutrientPool>().ToList();
+                var pools = FindAllDescendants<NutrientPool>().Cast<INutrientPool>().ToList();
                 pools.Remove(Inert);
                 pools.Remove(SurfaceResidue);
 
