--- conflicted
+++ resolved
@@ -18,7 +18,7 @@
     public class Converter
     {
         /// <summary>Gets the latest .apsimx file format version.</summary>
-        public static int LatestVersion { get { return 86; } }
+        public static int LatestVersion { get { return 87; } }
 
         /// <summary>Converts a .apsimx string to the latest version.</summary>
         /// <param name="st">XML or JSON string to convert.</param>
@@ -1723,17 +1723,68 @@
         }
 
         /// <summary>
-<<<<<<< HEAD
-        /// Remove Models.Report namespace.
-=======
         /// Add new methods structure to OrganArbitrator.
->>>>>>> 3c5b435e
         /// </summary>
         /// <param name="root"></param>
         /// <param name="fileName"></param>
         private static void UpgradeToVersion86(JObject root, string fileName)
         {
-<<<<<<< HEAD
+            foreach (var arbitrator in JsonUtilities.ChildrenOfType(root, "OrganArbitrator"))
+            {
+                //remove DMArbitrator, and NArbitrator
+                var children = JsonUtilities.Children(arbitrator);
+                var exdm = children.Find(c => JsonUtilities.Name(c).Equals("dmArbitrator", StringComparison.OrdinalIgnoreCase));
+                JsonUtilities.RemoveChild(arbitrator, JsonUtilities.Name(exdm));
+
+                var exn = children.Find(c => JsonUtilities.Name(c).Equals("nArbitrator", StringComparison.OrdinalIgnoreCase));
+                JsonUtilities.RemoveChild(arbitrator, JsonUtilities.Name(exn));
+
+                JsonUtilities.RenameModel(exdm, "ArbitrationMethod");
+                JsonUtilities.RenameModel(exn, "ArbitrationMethod");
+
+                //Add DMArbitration
+                var dm = JsonUtilities.CreateNewChildModel(arbitrator, "DMArbitration", "Models.PMF.BiomassTypeArbitrator");
+                var folder = JsonUtilities.CreateNewChildModel(dm, "PotentialPartitioningMethods", "Models.Core.Folder");
+                JsonUtilities.CreateNewChildModel(folder, "ReallocationMethod", "Models.PMF.Arbitrator.ReallocationMethod");
+                JsonUtilities.CreateNewChildModel(folder, "AllocateFixationMethod", "Models.PMF.Arbitrator.AllocateFixationMethod");
+                JsonUtilities.CreateNewChildModel(folder, "RetranslocationMethod", "Models.PMF.Arbitrator.RetranslocationMethod");
+                JsonUtilities.CreateNewChildModel(folder, "SendPotentialDMAllocationsMethod", "Models.PMF.Arbitrator.SendPotentialDMAllocationsMethod");
+
+                folder = JsonUtilities.CreateNewChildModel(dm, "AllocationMethods", "Models.Core.Folder");
+                JsonUtilities.CreateNewChildModel(folder, "NutrientConstrainedAllocationMethod", "Models.PMF.Arbitrator.NutrientConstrainedAllocationMethod");
+                JsonUtilities.CreateNewChildModel(folder, "DryMatterAllocationsMethod", "Models.PMF.Arbitrator.DryMatterAllocationsMethod");
+
+                JArray dmChildren = dm["Children"] as JArray;
+                dmChildren.Add(exdm);
+
+                //Add N Arbitration
+                var n = JsonUtilities.CreateNewChildModel(arbitrator, "NArbitration", "Models.PMF.BiomassTypeArbitrator");
+                folder = JsonUtilities.CreateNewChildModel(n, "PotentialPartitioningMethods", "Models.Core.Folder");
+                JsonUtilities.CreateNewChildModel(folder, "ReallocationMethod", "Models.PMF.Arbitrator.ReallocationMethod");
+
+                folder = JsonUtilities.CreateNewChildModel(n, "ActualPartitioningMethods", "Models.Core.Folder");
+                JsonUtilities.CreateNewChildModel(folder, "AllocateFixationMethod", "Models.PMF.Arbitrator.AllocateFixationMethod");
+                JsonUtilities.CreateNewChildModel(folder, "RetranslocationMethod", "Models.PMF.Arbitrator.RetranslocationMethod");
+
+                folder = JsonUtilities.CreateNewChildModel(n, "AllocationMethods", "Models.Core.Folder");
+                JsonUtilities.CreateNewChildModel(folder, "NitrogenAllocationsMethod", "Models.PMF.Arbitrator.NitrogenAllocationsMethod");
+
+                JArray nChildren = n["Children"] as JArray;
+                nChildren.Add(exn);
+                var allocatesMethod = JsonUtilities.CreateNewChildModel(n, "AllocateUptakesMethod", "Models.PMF.Arbitrator.AllocateUptakesMethod");
+
+                var water = JsonUtilities.CreateNewChildModel(arbitrator, "WaterUptakeMethod", "Models.PMF.Arbitrator.WaterUptakeMethod");
+                var nitrogen = JsonUtilities.CreateNewChildModel(arbitrator, "NitrogenUptakeMethod", "Models.PMF.Arbitrator.NitrogenUptakeMethod");
+            }
+        }
+
+        /// <summary>
+        /// Remove Models.Report namespace.
+        /// </summary>
+        /// <param name="root"></param>
+        /// <param name="fileName"></param>
+        private static void UpgradeToVersion87(JObject root, string fileName)
+        {
             // Fix type of Report nodes
             foreach (JObject report in JsonUtilities.ChildrenRecursively(root, "Report"))
                 report["$type"] = report["$type"].ToString().Replace("Report.Report", "Report");
@@ -1785,55 +1836,6 @@
                 manager.SetUsingStatements(usingStatements.Distinct());
 
                 manager.Save();
-=======
-            foreach (var arbitrator in JsonUtilities.ChildrenOfType(root, "OrganArbitrator"))
-            {
-                //remove DMArbitrator, and NArbitrator
-                var children = JsonUtilities.Children(arbitrator);
-                var exdm = children.Find(c => JsonUtilities.Name(c).Equals("dmArbitrator", StringComparison.OrdinalIgnoreCase));
-                JsonUtilities.RemoveChild(arbitrator, JsonUtilities.Name(exdm));
-
-                var exn = children.Find(c => JsonUtilities.Name(c).Equals("nArbitrator", StringComparison.OrdinalIgnoreCase));
-                JsonUtilities.RemoveChild(arbitrator, JsonUtilities.Name(exn));
-
-                JsonUtilities.RenameModel(exdm, "ArbitrationMethod");
-                JsonUtilities.RenameModel(exn, "ArbitrationMethod");
-
-                //Add DMArbitration
-                var dm = JsonUtilities.CreateNewChildModel(arbitrator, "DMArbitration", "Models.PMF.BiomassTypeArbitrator");
-                var folder = JsonUtilities.CreateNewChildModel(dm, "PotentialPartitioningMethods", "Models.Core.Folder");
-                JsonUtilities.CreateNewChildModel(folder, "ReallocationMethod", "Models.PMF.Arbitrator.ReallocationMethod");
-                JsonUtilities.CreateNewChildModel(folder, "AllocateFixationMethod", "Models.PMF.Arbitrator.AllocateFixationMethod");
-                JsonUtilities.CreateNewChildModel(folder, "RetranslocationMethod", "Models.PMF.Arbitrator.RetranslocationMethod");
-                JsonUtilities.CreateNewChildModel(folder, "SendPotentialDMAllocationsMethod", "Models.PMF.Arbitrator.SendPotentialDMAllocationsMethod");
-
-                folder = JsonUtilities.CreateNewChildModel(dm, "AllocationMethods", "Models.Core.Folder");
-                JsonUtilities.CreateNewChildModel(folder, "NutrientConstrainedAllocationMethod", "Models.PMF.Arbitrator.NutrientConstrainedAllocationMethod");
-                JsonUtilities.CreateNewChildModel(folder, "DryMatterAllocationsMethod", "Models.PMF.Arbitrator.DryMatterAllocationsMethod");
-
-                JArray dmChildren = dm["Children"] as JArray;
-                dmChildren.Add(exdm);
-
-                //Add N Arbitration
-                var n = JsonUtilities.CreateNewChildModel(arbitrator, "NArbitration", "Models.PMF.BiomassTypeArbitrator");
-                folder = JsonUtilities.CreateNewChildModel(n, "PotentialPartitioningMethods", "Models.Core.Folder");
-                JsonUtilities.CreateNewChildModel(folder, "ReallocationMethod", "Models.PMF.Arbitrator.ReallocationMethod");
-
-                folder = JsonUtilities.CreateNewChildModel(n, "ActualPartitioningMethods", "Models.Core.Folder");
-                JsonUtilities.CreateNewChildModel(folder, "AllocateFixationMethod", "Models.PMF.Arbitrator.AllocateFixationMethod");
-                JsonUtilities.CreateNewChildModel(folder, "RetranslocationMethod", "Models.PMF.Arbitrator.RetranslocationMethod");
-
-                folder = JsonUtilities.CreateNewChildModel(n, "AllocationMethods", "Models.Core.Folder");
-                JsonUtilities.CreateNewChildModel(folder, "NitrogenAllocationsMethod", "Models.PMF.Arbitrator.NitrogenAllocationsMethod");
-
-                JArray nChildren = n["Children"] as JArray;
-                nChildren.Add(exn);
-                var allocatesMethod = JsonUtilities.CreateNewChildModel(n, "AllocateUptakesMethod", "Models.PMF.Arbitrator.AllocateUptakesMethod");
-
-                var water = JsonUtilities.CreateNewChildModel(arbitrator, "WaterUptakeMethod", "Models.PMF.Arbitrator.WaterUptakeMethod");
-                var nitrogen = JsonUtilities.CreateNewChildModel(arbitrator, "NitrogenUptakeMethod", "Models.PMF.Arbitrator.NitrogenUptakeMethod");
-
->>>>>>> 3c5b435e
             }
         }
 
