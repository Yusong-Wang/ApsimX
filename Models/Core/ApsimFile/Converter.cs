--- conflicted
+++ resolved
@@ -16,11 +16,7 @@
     public class Converter
     {
         /// <summary>Gets the latest .apsimx file format version.</summary>
-<<<<<<< HEAD
-        public static int LatestVersion { get { return 63; } }
-=======
-        public static int LatestVersion { get { return 60; } }
->>>>>>> 54257aa2
+        public static int LatestVersion { get { return 64; } }
 
         /// <summary>Converts a .apsimx string to the latest version.</summary>
         /// <param name="st">XML or JSON string to convert.</param>
@@ -673,7 +669,6 @@
         }
 
         /// <summary>
-<<<<<<< HEAD
         /// Convert no3 and nh4 parameters from ppm to kg/ha.
         /// </summary>
         /// <param name="values"></param>
@@ -712,16 +707,11 @@
         /// <summary>
         /// Upgrades to version 60. Move NO3 and NH4 from sample to Analaysis node
         /// and always store as ppm.
-=======
-        /// Upgrades to version 59. Sets the StartDate and EndDate properties
-        /// in clock to the values previously stored in Start and End.
->>>>>>> 54257aa2
         /// </summary>
         /// <param name="root">The root JSON token.</param>
         /// <param name="fileName">The name of the apsimx file.</param>
         private static void UpgradeToVersion60(JObject root, string fileName)
         {
-<<<<<<< HEAD
             foreach (var sample in JsonUtilities.ChildrenRecursively(root, "Sample"))
             {
                 var soil = JsonUtilities.Parent(sample) as JObject;
@@ -1014,12 +1004,21 @@
                         specifications[i] = specificationString;
                     }
                 }
-=======
+            }
+        }
+
+        /// <summary>
+        /// Upgrades to version 64. Sets the StartDate and EndDate properties
+        /// in clock to the values previously stored in Start and End.
+        /// </summary>
+        /// <param name="root"></param>
+        /// <param name="fileName"></param>
+        private static void UpgradeToVersion64(JObject root, string fileName)
+        {
             foreach (JObject clock in JsonUtilities.ChildrenRecursively(root, "Clock"))
             {
                 clock["Start"] = clock["StartDate"];
                 clock["End"] = clock["EndDate"];
->>>>>>> 54257aa2
             }
         }
 
