--- conflicted
+++ resolved
@@ -15,7 +15,7 @@
     public class Converter
     {
         /// <summary>Gets the latest .apsimx file format version.</summary>
-        public static int LatestVersion { get { return 50; } }
+        public static int LatestVersion { get { return 51; } }
 
         /// <summary>Converts a .apsimx string to the latest version.</summary>
         /// <param name="st">XML or JSON string to convert.</param>
@@ -173,33 +173,7 @@
                     parameter["$type"] = parameter["$type"].ToString().Replace("Models.Morris+Parameter", "Models.Sensitivity.Parameter");
         }
 
-        /// <summary>
-<<<<<<< HEAD
-        /// Changes GsMax to Gsmax350 in all models that implement ICanopy.
-        /// </summary>
-        /// <param name="root">The root JSON token.</param>
-        /// <param name="fileName">The name of the apsimx file.</param>
-        private static void UpgradeToVersion50(JObject root, string fileName)
-        {
-            // Create a list of models that might have gsmax.
-            // Might need to add in other models that implement ICanopy 
-            // e.g. OilPalm, AgPastureSpecies, SimpleTree, Sugarcane
-
-            var models = new List<JObject>();
-            models.AddRange(JsonUtilities.ChildrenOfType(root, "Leaf"));
-            models.AddRange(JsonUtilities.ChildrenOfType(root, "SimpleLeaf"));
-            models.AddRange(JsonUtilities.ChildrenOfType(root, "PerennialLeaf"));
-            models.AddRange(JsonUtilities.ChildrenOfType(root, "SorghumLeaf"));
-
-            // Loop through all models and rename Gsmax to Gsmax350.
-            foreach (var model in models)
-            {
-                JsonUtilities.RenameProperty(model, "Gsmax", "Gsmax350");
-                JsonUtilities.AddConstantFunctionIfNotExists(model, "StomatalConductanceCO2Modifier", "1.0");
-            }
-        }
-
-=======
+        ///<summary>
         /// Upgrades to version 50. Fixes the RelativeTo property of 
         /// InitialWater components of soils copied from Apsim Classic.
         /// </summary>
@@ -223,6 +197,29 @@
                 }
             }
         }
->>>>>>> ce4c1123
+        /// <summary>
+        /// Changes GsMax to Gsmax350 in all models that implement ICanopy.
+        /// </summary>
+        /// <param name="root">The root JSON token.</param>
+        /// <param name="fileName">The name of the apsimx file.</param>
+        private static void UpgradeToVersion51(JObject root, string fileName)
+        {
+            // Create a list of models that might have gsmax.
+            // Might need to add in other models that implement ICanopy 
+            // e.g. OilPalm, AgPastureSpecies, SimpleTree, Sugarcane
+
+            var models = new List<JObject>();
+            models.AddRange(JsonUtilities.ChildrenOfType(root, "Leaf"));
+            models.AddRange(JsonUtilities.ChildrenOfType(root, "SimpleLeaf"));
+            models.AddRange(JsonUtilities.ChildrenOfType(root, "PerennialLeaf"));
+            models.AddRange(JsonUtilities.ChildrenOfType(root, "SorghumLeaf"));
+
+            // Loop through all models and rename Gsmax to Gsmax350.
+            foreach (var model in models)
+            {
+                JsonUtilities.RenameProperty(model, "Gsmax", "Gsmax350");
+                JsonUtilities.AddConstantFunctionIfNotExists(model, "StomatalConductanceCO2Modifier", "1.0");
+            }
+        }
     }
 }
