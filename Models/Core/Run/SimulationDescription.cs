--- conflicted
+++ resolved
@@ -200,13 +200,8 @@
         {
             if (topLevelModel != null)
             {
-<<<<<<< HEAD
                 IModel replacements = topLevelModel.FindChild<Replacements>();
-                if (replacements != null)
-=======
-                IModel replacements = Apsim.Child(topLevelModel, typeof(Replacements));
                 if (replacements != null && replacements.Enabled)
->>>>>>> 501ee190
                 {
                     foreach (IModel replacement in replacements.Children)
                     {
