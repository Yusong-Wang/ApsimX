﻿namespace Models.Core
{
    using APSIM.Shared.Utilities;
    using Models.Factorial;
    using System;
    using System.Collections.Generic;
    using System.Linq;
    using System.Xml.Serialization;

    /// <summary>
    /// Base class for all models
    /// </summary>
    [Serializable]
    [ValidParent(typeof(Folder))]
    [ValidParent(typeof(Replacements))]
    [ValidParent(typeof(Factor))]
    [ValidParent(typeof(CompositeFactor))]
    public class Model : IModel
    {
        [NonSerialized]
        private IModel modelParent;

        /// <summary>
        /// Initializes a new instance of the <see cref="Model" /> class.
        /// </summary>
        public Model()
        {
            this.Name = GetType().Name;
            this.IsHidden = false;
            this.Children = new List<IModel>();
            IncludeInDocumentation = true;
            Enabled = true;
        }

        /// <summary>
        /// Gets or sets the name of the model
        /// </summary>
        public string Name { get; set; }

        /// <summary>
        /// Gets or sets a list of child models.   
        /// </summary>
        public List<IModel> Children { get; set; }

        /// <summary>
        /// Gets or sets the parent of the model.
        /// </summary>
        [XmlIgnore]
        public IModel Parent { get { return modelParent; } set { modelParent = value; } }

        /// <summary>
        /// Gets or sets a value indicating whether a model is hidden from the user.
        /// </summary>
        [XmlIgnore]
        public bool IsHidden { get; set; }

        /// <summary>
        /// Gets or sets a value indicating whether the graph should be included in the auto-doc documentation.
        /// </summary>
        public bool IncludeInDocumentation { get; set; }

        /// <summary>
        /// A cleanup routine, in which we clear our child list recursively
        /// </summary>
        public void ClearChildLists()
        {
            foreach (Model child in Children)
                child.ClearChildLists();
            Children.Clear();
        }

        /// <summary>
        /// Gets or sets whether the model is enabled
        /// </summary>
        public bool Enabled { get; set; }

        /// <summary>
        /// Controls whether the model can be modified.
        /// </summary>
        public bool ReadOnly { get; set; }

        /// <summary>
        /// Full path to the model.
        /// </summary>
        public string FullPath
        {
            get
            {
                string fullPath = "." + Name;
                IModel parent = Parent;
                while (parent != null)
                {
                    fullPath = fullPath.Insert(0, "." + parent.Name);
                    parent = parent.Parent;
                }

                return fullPath;
            }
        }

        /// <summary>
        /// Find a sibling with a given name.
        /// </summary>
        /// <param name="name">Name of the sibling.</param>
        public IModel FindSibling(string name)
        {
            return FindAllSiblings(name).FirstOrDefault();
        }

        /// <summary>
        /// Find a child with a given name.
        /// </summary>
        /// <param name="name">Name of the child.</param>
        public IModel FindChild(string name)
        {
            return FindAllChildren(name).FirstOrDefault();
        }

        /// <summary>
        /// Find a descendant with a given name.
        /// </summary>
        /// <param name="name">Name of the descendant.</param>
        public IModel FindDescendant(string name)
        {
            return FindAllDescendants(name).FirstOrDefault();
        }

        /// <summary>
        /// Find an ancestor with a given name.
        /// </summary>
        /// <param name="name">Name of the ancestor.</param>
        public IModel FindAncestor(string name)
        {
            return FindAllAncestors(name).FirstOrDefault();
        }

        /// <summary>
        /// Find a model in scope with a given name.
        /// </summary>
        /// <param name="name">Name of the model.</param>
        public IModel FindInScope(string name)
        {
            return FindAllInScope(name).FirstOrDefault();
        }

        /// <summary>
        /// Find a sibling of a given type.
        /// </summary>
        /// <typeparam name="T">Type of the sibling.</typeparam>
        public T FindSibling<T>()
        {
            return FindAllSiblings<T>().FirstOrDefault();
        }

        /// <summary>
        /// Find a child with a given type.
        /// </summary>
        /// <typeparam name="T">Type of the child.</typeparam>
        public T FindChild<T>()
        {
            return FindAllChildren<T>().FirstOrDefault();
        }

        /// <summary>
        /// Performs a depth-first search for a descendant of a given type.
        /// </summary>
        /// <typeparam name="T">Type of the descendant.</typeparam>
        public T FindDescendant<T>()
        {
            return FindAllDescendants<T>().FirstOrDefault();
        }

        /// <summary>
        /// Find an ancestor of a given type.
        /// </summary>
        /// <typeparam name="T">Type of the ancestor.</typeparam>
        public T FindAncestor<T>()
        {
            return FindAllAncestors<T>().FirstOrDefault();
        }

        /// <summary>
        /// Find a model of a given type in scope.
        /// </summary>
        /// <typeparam name="T">Type of model to find.</typeparam>
        public T FindInScope<T>()
        {
            return FindAllInScope<T>().FirstOrDefault();
        }

        /// <summary>
        /// Find a sibling with a given type and name.
        /// </summary>
        /// <param name="name">Name of the sibling.</param>
        /// <typeparam name="T">Type of the sibling.</typeparam>
        public T FindSibling<T>(string name)
        {
            return FindAllSiblings<T>(name).FirstOrDefault();
        }

        /// <summary>
        /// Find a child with a given type and name.
        /// </summary>
        /// <param name="name">Name of the child.</param>
        /// <typeparam name="T">Type of the child.</typeparam>
        public T FindChild<T>(string name)
        {
            return FindAllChildren<T>(name).FirstOrDefault();
        }

        /// <summary>
        /// Find a descendant model with a given type and name.
        /// </summary>
        /// <param name="name">Name of the descendant.</param>
        /// <typeparam name="T">Type of the descendant.</typeparam>
        public T FindDescendant<T>(string name)
        {
            return FindAllDescendants<T>(name).FirstOrDefault();
        }

        /// <summary>
        /// Find an ancestor with a given type and name.
        /// </summary>
        /// <param name="name">Name of the ancestor.</param>
        /// <typeparam name="T">Type of the ancestor.</typeparam>
        public T FindAncestor<T>(string name)
        {
            return FindAllAncestors<T>(name).FirstOrDefault();
        }

        /// <summary>
        /// Find a model in scope with a given type and name.
        /// </summary>
        /// <param name="name">Name of the model.</param>
        /// <typeparam name="T">Type of model to find.</typeparam>
        public T FindInScope<T>(string name)
        {
            return FindAllInScope<T>(name).FirstOrDefault();
        }

        /// <summary>
        /// Find all ancestors of the given type.
        /// </summary>
        /// <typeparam name="T"></typeparam>
        public IEnumerable<T> FindAllAncestors<T>()
        {
            return FindAllAncestors().OfType<T>();
        }

        /// <summary>
        /// Find all descendants of the given type and name.
        /// </summary>
        /// <typeparam name="T">Type of descendants to return.</typeparam>
        public IEnumerable<T> FindAllDescendants<T>()
        {
            return FindAllDescendants().OfType<T>();
        }

        /// <summary>
        /// Find all siblings of the given type.
        /// </summary>
        /// <typeparam name="T">Type of siblings to return.</typeparam>
        public IEnumerable<T> FindAllSiblings<T>()
        {
            return FindAllSiblings().OfType<T>();
        }

        /// <summary>
        /// Find all children of the given type.
        /// </summary>
        /// <typeparam name="T">Type of children to return.</typeparam>
        public IEnumerable<T> FindAllChildren<T>()
        {
            return FindAllChildren().OfType<T>();
        }

        /// <summary>
        /// Find all models of a given type in scope.
        /// </summary>
        /// <typeparam name="T">Type of models to find.</typeparam>
        public IEnumerable<T> FindAllInScope<T>()
        {
            return FindAllInScope().OfType<T>();
        }

        /// <summary>
        /// Find all siblings with the given type and name.
        /// </summary>
        /// <typeparam name="T">Type of siblings to return.</typeparam>
        /// <param name="name">Name of the siblings.</param>
        public IEnumerable<T> FindAllSiblings<T>(string name)
        {
            return FindAllSiblings(name).OfType<T>();
        }

        /// <summary>
        /// Find all children with the given type and name.
        /// </summary>
        /// <typeparam name="T">Type of children to return.</typeparam>
        /// <param name="name">Name of the children.</param>
        public IEnumerable<T> FindAllChildren<T>(string name)
        {
            return FindAllChildren(name).OfType<T>();
        }

        /// <summary>
        /// Find all descendants with the given type and name.
        /// </summary>
        /// <typeparam name="T">Type of descendants to return.</typeparam>
        /// <param name="name">Name of the descendants.</param>
        public IEnumerable<T> FindAllDescendants<T>(string name)
        {
            return FindAllDescendants(name).OfType<T>();
        }

        /// <summary>
        /// Find all ancestors of the given type.
        /// </summary>
        /// <typeparam name="T">Type of ancestors to return.</typeparam>
        /// <param name="name">Name of the ancestors.</param>
        public IEnumerable<T> FindAllAncestors<T>(string name)
        {
            return FindAllAncestors(name).OfType<T>();
        }

        /// <summary>
        /// Find all models of a given type in scope.
        /// </summary>
        /// <typeparam name="T">Type of models to find.</typeparam>
        /// <param name="name">Name of the models.</param>
        public IEnumerable<T> FindAllInScope<T>(string name)
        {
            return FindAllInScope(name).OfType<T>();
        }

        /// <summary>
        /// Find all siblings with a given name.
        /// </summary>
        /// <param name="name">Name of the siblings.</param>
        public IEnumerable<IModel> FindAllSiblings(string name)
        {
            return FindAllSiblings().Where(s => s.Name.Equals(name, StringComparison.CurrentCultureIgnoreCase));
        }

        /// <summary>
        /// Find all children with a given name.
        /// </summary>
        /// <param name="name">Name of the children.</param>
        public IEnumerable<IModel> FindAllChildren(string name)
        {
            return FindAllChildren().Where(c => c.Name.Equals(name, StringComparison.CurrentCultureIgnoreCase));
        }

        /// <summary>
        /// Find all descendants with a given name.
        /// </summary>
        /// <param name="name">Name of the descendants.</param>
        public IEnumerable<IModel> FindAllDescendants(string name)
        {
            return FindAllDescendants().Where(d => d.Name.Equals(name, StringComparison.CurrentCultureIgnoreCase));
        }

        /// <summary>
        /// Find all ancestors with a given name.
        /// </summary>
        /// <param name="name">Name of the ancestors.</param>
        public IEnumerable<IModel> FindAllAncestors(string name)
        {
            return FindAllAncestors().Where(a => a.Name.Equals(name, StringComparison.CurrentCultureIgnoreCase));
        }

        /// <summary>
        /// Find all model in scope with a given name.
        /// </summary>
        /// <param name="name">Name of the models.</param>
        public IEnumerable<IModel> FindAllInScope(string name)
        {
            return FindAllInScope().Where(m => m.Name.Equals(name, StringComparison.CurrentCultureIgnoreCase));
        }

        /// <summary>
        /// Returns all ancestor models.
        /// </summary>
        /// <returns></returns>
        public IEnumerable<IModel> FindAllAncestors()
        {
            IModel parent = Parent;
            while (parent != null)
            {
                yield return parent;
                parent = parent.Parent;
            }
        }

        /// <summary>
        /// Returns all descendant models.
        /// </summary>
        /// <returns></returns>
        public IEnumerable<IModel> FindAllDescendants()
        {
            foreach (IModel child in Children)
            {
                yield return child;

                foreach (IModel descendant in child.FindAllDescendants())
                    yield return descendant;
            }
        }

        /// <summary>
        /// Returns all sibling models.
        /// </summary>
        public IEnumerable<IModel> FindAllSiblings()
        {
            if (Parent == null || Parent.Children == null)
                yield break;

            foreach (IModel sibling in Parent.Children)
                if (sibling != this)
                    yield return sibling;
        }

        /// <summary>
        /// Returns all children models.
        /// </summary>
        public IEnumerable<IModel> FindAllChildren()
        {
            return Children;
        }

        /// <summary>
        /// Returns all models which are in scope.
        /// </summary>
        public IEnumerable<IModel> FindAllInScope()
        {
            Simulation sim = FindAncestor<Simulation>();
            ScopingRules scope = sim?.Scope ?? new ScopingRules();
            foreach (IModel result in scope.FindAll(this))
                yield return result;
        }

        /// <summary>
        /// Called when the model has been newly created in memory whether from 
        /// cloning or deserialisation.
        /// </summary>
        public virtual void OnCreated() { }
<<<<<<< HEAD
    
        /// <summary>
        /// Return true iff a model with the given type can be added to the model.
        /// </summary>
        /// <param name="type">The child type.</param>
        public bool IsChildAllowable(Type type)
        {
            // Simulations objects cannot be added to any other models.
            if (typeof(Simulations).IsAssignableFrom(type))
                return false;

            // If it's not an IModel, it's not a valid child.
            if (!typeof(IModel).IsAssignableFrom(type))
                return false;

            // Functions are currently allowable anywhere
            // Note - IFunction does have a [ValidParent(DropAnywhere = true)]
            // attribute, but the GetAttributes method doesn't look in interfaces.
            if (type.GetInterface("IFunction") != null)
                return true;

            // Is allowable if one of the valid parents of this type (t) matches the parent type.
            foreach (ValidParentAttribute validParent in ReflectionUtilities.GetAttributes(type, typeof(ValidParentAttribute), true))
            {
                if (validParent != null)
                {
                    if (validParent.DropAnywhere)
                        return true;

                    if (validParent.ParentType != null && validParent.ParentType.IsAssignableFrom(GetType()))
                        return true;
                }
            }
            return false;
        }

        /// <summary>
        /// Get the underlying variable object for the given path.
        /// Note that this can be a variable/property or a model.
        /// Returns null if not found.
        /// </summary>
        /// <param name="path">The path of the variable/model.</param>
        /// <param name="ignoreCase">Perform a case-insensitive search?</param>
        /// <remarks>
        /// See <see cref="Locater"/> for more info about paths.
        /// </remarks>
        public IVariable FindByPath(string path, bool ignoreCase = false)
        {
            return Locator().GetInternal(path, this, ignoreCase);
        }

        /// <summary>
        /// Parent all descendant models.
        /// </summary>
        public void ParentAllDescendants()
        {
            foreach (IModel child in Children)
            {
                child.Parent = this;
                child.ParentAllDescendants();
            }
        }

        /// <summary>
        /// Gets the locater model.
        /// </summary>
        /// <remarks>
        /// This is overriden in class Simulation.
        /// </remarks>
        protected virtual Locater Locator()
        {
            Simulation sim = FindAncestor<Simulation>();
            if (sim != null)
                return sim.Locater;

            // Simulation can be null if this model is not under a simulation e.g. DataStore.
            return new Locater();
        }
=======

        /// <summary>
        /// Called immediately before a simulation has its links resolved and is run.
        /// It provides an opportunity for a simulation to restructure itself 
        /// e.g. add / remove models.
        /// </summary>
        public virtual void OnPreLink() { }
>>>>>>> b0fffb89
    }
}<|MERGE_RESOLUTION|>--- conflicted
+++ resolved
@@ -444,8 +444,14 @@
         /// cloning or deserialisation.
         /// </summary>
         public virtual void OnCreated() { }
-<<<<<<< HEAD
-    
+
+        /// <summary>
+        /// Called immediately before a simulation has its links resolved and is run.
+        /// It provides an opportunity for a simulation to restructure itself 
+        /// e.g. add / remove models.
+        /// </summary>
+        public virtual void OnPreLink() { }
+
         /// <summary>
         /// Return true iff a model with the given type can be added to the model.
         /// </summary>
@@ -523,14 +529,5 @@
             // Simulation can be null if this model is not under a simulation e.g. DataStore.
             return new Locater();
         }
-=======
-
-        /// <summary>
-        /// Called immediately before a simulation has its links resolved and is run.
-        /// It provides an opportunity for a simulation to restructure itself 
-        /// e.g. add / remove models.
-        /// </summary>
-        public virtual void OnPreLink() { }
->>>>>>> b0fffb89
     }
 }