using System;
using System.Collections.Generic;
using System.Text;
using Models.Core;
using Models.PMF.Functions;
using Models.PMF.Organs;
using Models.PMF.Phen;
using System.Xml.Serialization;
using Models.PMF.Functions.StructureFunctions;

namespace Models.PMF
{
    /// <summary>
    /// The structure model calculates structural development of the plant.  This includes the number of primordia, leaves, stems and nodes, as well as overall plant height.
    /// </summary>
    /// \pre A \ref Models.PMF.Plant "Plant" model has to exist to access 
    /// sowing data, e.g. population, bud number.
    /// \pre A \ref Models.PMF.Organs.Leaf "Leaf" model has to exist to 
    /// access leaf initialisation an number.
    /// \pre A \ref Models.PMF.Phen.Phenology "Phenology" model has to exist 
    /// to check whether plant is initialised.
    /// \param InitialiseStage <b>(Constant)</b> The initialise stage. 
    /// The primordia number, node number and stem population start to 
    /// increase since initialise stage.
    /// \param PrimaryBudNo <b>(Constant)</b> The primary bud number in each node. 
    /// However, PrimaryBudNo is reset at sowing using sowing script 
    /// with default value 1.
    /// 
    /// \param ThermalTime <b>(IFunction)</b> The daily thermal time (<sup>o</sup>Cd).
    /// \param MainStemPrimordiaInitiationRate <b>(IFunction)</b> The initiation rate 
    /// of primordia in main stem (# <sup>o</sup>Cd<sup>-1</sup>).
    /// \param MainStemNodeAppearanceRate <b>(IFunction)</b> The appearance rate 
    /// of node in main stem (# <sup>o</sup>Cd<sup>-1</sup>).
    /// \param MainStemFinalNodeNumber <b>(IFunction)</b> The maximum node number
    /// in main stem (#). The maximum node is calculated by model 
    /// MainStemFinalNodeNumberFunction if MainStemFinalNodeNumber is 
    /// specified to MainStemFinalNodeNumberFunction.
    /// \param HeightModel <b>(IFunction)</b> Plant height (mm).
    /// \param BranchingRate <b>(IFunction)</b> The rate of new branching (#).
    /// \param ShadeInducedBranchMortality <b>(IFunction)</b> 
    /// The branch mortality induced by shading (0-1).
    /// \param DroughtInducedBranchMortality <b>(IFunction)</b> 
    /// The branch mortality induced by drought (0-1).
    /// \param PlantMortality <b>(IFunction, Optional)</b> The plant mortality 
    /// to reduce plant population.
    /// 
    /// \retval TotalStemPopn Number of stems including main and branch stems 
    /// (m<sup>-2</sup>).
    /// \retval MainStemPrimordiaNo Number of primordia initiated in main stem.
    /// \retval MainStemNodeNo Number of nodes appeared in main stem.
    /// \retval PlantTotalNodeNo Number of leaves appeared per plant including 
    /// all main stem and branch leaves.
    /// \retval ProportionBranchMortality Proportion of branch mortality.
    /// \retval ProportionPlantMortality Proportion of plant mortality.
    /// \retval DeltaNodeNumber The daily changes of node number.
    /// 
    /// \retval MainStemPopn Number of main stem per square meter (m<sup>-2</sup>).
    /// \retval RemainingNodeNo Number of leaves yet to appear.
    /// \retval Height Plant height (mm).
    /// \retval PrimaryBudTotalNodeNo Number of appeared bud (leaves) per primary 
    /// bud unit including all main stem and branch leaves.
    /// \retval MainStemFinalNodeNo The main stem final node number.
    /// \retval RelativeNodeApperance Relative progress toward final leaf (0-1).
    /// 
    /// <remarks>
    /// The Structure model predicts the development and mortality of phytomer and branch
    /// (tiller) according to plastochron and phyllochron. The primary bud number assumes the same in seed and all axillary bud and set in the 
    /// sowing data with default value 1.
    /// 
    /// ## Terminology
    /// - <b>Node (Phytomer)</b> A phytomer unit is defined as consisting of a leaf, and 
    /// the associated axillary bud, node and internode.
    /// - <b>Main stem</b> The first culm that emerges from the seeds is the main stem.
    /// - <b>Branch (Tiller)</b> All remaining culms that emerges from main stem or other branches (tillers),
    /// are referred as branches or tillers.
    /// - <b>Plastochron</b> The plastochron is commonly used as the thermal time between the appearance of 
    /// successive leaf primordia on a shoot.
    /// - <b>Phyllochron</b> The phyllochron is the thermal time it takes for successive leaves on a shoot to 
    /// reach the same developmental stage.
    /// 
    /// ## Simulation commencing (OnSimulationCommencing)
    /// Local variables are reset to 0 including total stem population, number of 
    /// main stem primordia, main stem node and plant total node;
    /// proportion of branch and plant mortality, changes of node number.
    /// 
    /// ## Sowing (OnPlantSowing)
    /// The primary bud number and population of main stem are initialised from 
    /// sowing date. Primary bud number equals to bud number bud number at 
    /// sowing data (default value equals to 1). The population of main stem
    /// equals to bud number multiplying sowing population.
    /// 
    /// The maximum node (phytomer) number in main stem is set by 
    /// parameter MainStemFinalNodeNumber. 
    ///     \ref Models.PMF.Functions.StructureFunctions.MainStemFinalNodeNumberFunction "MainStemFinalNodeNumberFunction" is called if 
    ///     MainStemFinalNodeNumber specifies to MainStemFinalNodeNumberFunction.
    /// The maximum node number in only used to limit the primordia number.
    ///     
    /// Plant height is set by parameter HeightModel, and updated by Leaf model.
    /// 
    /// ## Plant ending (OnPlantEnding)
    /// See simulation commencing
    /// 
    /// ## Potential growth (OnDoPotentialPlantGrowth)
    /// Daily changes of primordia (\f$\Delta N_{pri}\f$) and node (leaf) (\f$\Delta N_{node}\f$) 
    /// number in main stem are calculated using plastochron (\f$P_{pla}\f$) 
    /// and phyllochron (\f$P_{phy}\f$), respectively, after plant initialisation.
    /// 
    /// \f[
    ///     \Delta N_{pri}=\frac{\Delta TT_{d}}{P_{pla}}
    /// \f]
    /// 
    /// \f[
    ///     \Delta N_{node}=\frac{\Delta TT_{t}}{P_{phy}}
    /// \f]
    /// where, \f$\Delta TT_{t}\f$ is the daily thermal time, which calculates 
    /// from parameter ThermalTime. \f$P_{pla}\f$ and \f$P_{phy}\f$ calculates
    /// from parameter MainStemPrimordiaInitiationRate and MainStemNodeAppearanceRate,
    /// respectively.
    /// 
    /// Total number of primordia (\f$N_{pri}\f$) and node (\f$N_{node}\f$) in 
    /// main stem are summarised since initialisation.
    /// \f[
    ///     N_{pri}=\sum_{t=T_{0}}^{T}\Delta N_{p}
    /// \f]
    /// 
    /// \f[
    ///     N_{node}=\sum_{t=T_{0}}^{T}\Delta N_{n}
    /// \f]
    /// where, \f$T_{0}\f$ is day of plant initialisation which is set by Leaf model. 
    /// \f$T\f$ is today. In the Structure model, the primordia and node numbers 
    /// are not calculated for branches or tillers. 
    /// 
    /// Plant population (\f$P\f$) is initialised at sowing from Sow event, and 
    /// daily reduced by the plant mortality (\f$\Delta P\f$).
    /// \f[
    ///     P=P_{0} - \sum_{t=T_{0}}^{T}(\Delta P)
    /// \f]
    /// where, \f$P_{0}\f$ is the sown population, which initialised at sowing.
    /// 
    /// Population of main stem number (\f$P_{ms}\f$) is calculated  
    /// according to plant population (\f$P\f$) and primary bud number (\f$N_{bud}\f$) 
    /// with default value 1. The unit of \f$P_{ms}\f$ is per square meter.
    /// \f[
    ///     P_{ms}=P \times N_{bud}
    /// \f]
    /// 
    /// Population of total stem (\f$P_{stem}\f$) is summed up 
    /// population of main stem (\f$P_{ms}\f$) and branches ((\f$P_{branch}\f$)).
    /// \f[
    ///     P_{stem} = P_{ms} + P_{branch}
    /// \f]
    /// New branches are initialised when increase of the node number in 
    /// main stem (\f$\Delta N_{node}\f$) is more than 1. 
    /// The new branch number for each plant 
    /// is specified by parameter BranchingRate (\f$\Delta N_{branch}\f$), which could be a function of 
    /// branch number on leaf rank in main stem.
    /// \f[
    ///      P_{branch} = P \times \sum_{t=T_{0}}^{T}\Delta N_{branch}
    /// \f]
    /// 
    /// Three factors are considered to reduce the population of total stem (\f$P_{stem}\f$), i.e.
    /// 1) Plant mortality (\f$\Delta P\f$), 2) Drought(\f$\Delta N_{drought}\f$), 
    /// 3) Shade (\f$\Delta N_{shade}\f$). 
    /// 
    /// During a day, branches are first killed by plant mortality which 
    /// reduces population through killing all stems in a plant.
    /// \f[
    /// P_{branch} = P_{branch} - \frac{(P_{branch} + P_{ms})}{P_{ms}} \times \Delta P
    /// \f]
    /// 
    /// Then environmental stresses (drought and shade) only cause mortality of 
    /// the remaining branches.
    /// \f[
    ///     P_{branch} = P_{branch} \times [1 - (\Delta N_{drought}+\Delta N_{shade})]
    /// \f]
    /// The mortalities, caused by drought (\f$\Delta N_{drought}\f$)  
    /// and shade (\f$\Delta N_{shade}\f$), are calculated by parameters 
    /// DroughtInducedBranchMortality and ShadeInducedBranchMortality, respectively.
    /// 
    /// ## Actual growth (OnDoActualPlantGrowth)
    /// Plant total node number is updated according to appeared node (leaf) number 
    /// and population.
    /// </remarks>
    [Serializable]
    [ValidParent(ParentType = typeof(Plant))]
    public class Structure : Model
    {
        private double _MainStemFinalNodeNo;
        private double _Height;

        #region Links
        /// <summary>The plant</summary>
        [Link]
        Plant Plant = null;
        /// <summary>The leaf</summary>
        [Link]
        Leaf Leaf = null;
        /// <summary>The phenology</summary>
        [Link]
        private Phenology Phenology = null;
        #endregion

        #region Parameters
        /// <summary>Gets or sets the initialise stage.</summary>
        /// <value>The initialise stage.</value>
        [Description("The stage name that leaves get initialised.")]
        public string InitialiseStage { get; set; }

        /// <summary>Gets or sets the primary bud no.</summary>
        /// <value>The primary bud no.</value>
        [Description("Number of mainstem units per plant")]
        [Units("/plant")]
        public double PrimaryBudNo {get; set;}

        /// <summary>The thermal time</summary>
        [Link]
        IFunction ThermalTime = null;
        /// <summary>The main stem primordia initiation rate</summary>
        [Link]
        IFunction MainStemPrimordiaInitiationRate = null;
        /// <summary>The main stem node appearance rate</summary>
        [Link]
        public IFunction MainStemNodeAppearanceRate = null;
        /// <summary>The main stem final node number</summary>
        [Link]
        public IFunction MainStemFinalNodeNumber = null;
        /// <summary>The height model</summary>
        [Link]
        [Units("mm")]
        IFunction HeightModel = null;
        /// <summary>The branching rate</summary>
        [Link]
        [Units("/node")]
        IFunction BranchingRate = null;
        /// <summary>The branch mortality</summary>
        [Link]
        [Units("/d")]
        IFunction BranchMortality = null;

        /// <summary>The plant mortality</summary>
        [Link(IsOptional = true)]
        IFunction PlantMortality = null;
        #endregion

        #region States


        /// <summary>Gets or sets the total stem popn.</summary>
        /// <value>The total stem popn.</value>
        [XmlIgnore]
        [Description("Number of stems per meter including main and branch stems")]
        [Units("/m2")]
        public double TotalStemPopn { get; set; }

        //Plant leaf number state variables

        /// <summary>Gets or sets the main stem primordia no.</summary>
        /// <value>The main stem primordia no.</value>
        [XmlIgnore]
        [Description("Number of mainstem primordia initiated")]
        public double MainStemPrimordiaNo { get; set; }

        /// <summary>Gets or sets the main stem node no.</summary>
        /// <value>The main stem node no.</value>
        [XmlIgnore]
        [Description("Number of mainstem nodes appeared")]
        public double MainStemNodeNo { get; set; }

        /// <summary>Gets or sets the plant total node no.</summary>
        /// <value>The plant total node no.</value>
        [XmlIgnore]
        [Units("/plant")]
        [Description("Number of leaves appeared per plant including all main stem and branch leaves")]
        public double PlantTotalNodeNo { get; set; }

        //Utility Variables
        /// <summary>Gets or sets the proportion branch mortality.</summary>
        /// <value>The proportion branch mortality.</value>
        [XmlIgnore]
        public double ProportionBranchMortality { get; set; }
        /// <summary>Gets or sets the proportion plant mortality.</summary>
        /// <value>The proportion plant mortality.</value>
        [XmlIgnore]
        public double ProportionPlantMortality { get; set; }
        /// <summary>Gets or sets the maximum node number.</summary>
        /// <value>The maximum node number.</value>
        [XmlIgnore]
        public int MaximumNodeNumber { get; set; }
        /// <summary>Gets or sets the delta node number.</summary>
        /// <value>The delta node number.</value>
        [XmlIgnore]
        public double DeltaNodeNumber { get; set; }
        /// <summary>The number of branches, used by zadoc class for calcualting zadoc score in the 20's</summary>
        /// <value>number of tillers.</value>
        [XmlIgnore]
        public double BranchNumber { get; set; }

        /// <summary>Clears this instance.</summary>
        public void Clear()
        {
            TotalStemPopn = 0;
            MainStemPrimordiaNo = 0;
            MainStemNodeNo = 0;
            PlantTotalNodeNo = 0;
            ProportionBranchMortality = 0;
            ProportionPlantMortality = 0;
            DeltaNodeNumber = 0;
        }

        #endregion

        #region Outputs
        /// <summary>Gets the main stem popn.</summary>
        /// <value>The main stem popn.</value>
        [XmlIgnore]
        [Description("Number of mainstems per meter")]
        [Units("/m2")]
        public double MainStemPopn { get { return Plant.Population * PrimaryBudNo; } }

        /// <summary>Gets the remaining node no.</summary>
        /// <value>The remaining node no.</value>
        [Description("Number of leaves yet to appear")]
        public double RemainingNodeNo { get { return MainStemFinalNodeNo - MainStemNodeNo; } }

        /// <summary>Gets the height.</summary>
        /// <value>The height.</value>
        [Units("mm")]
        public double Height { get { return _Height; } } 

        /// <summary>Gets the primary bud total node no.</summary>
        /// <value>The primary bud total node no.</value>
        [XmlIgnore]
        [Units("/PrimaryBud")]
        [Description("Number of appeared leaves per primary bud unit including all main stem and branch leaves")]
        public double PrimaryBudTotalNodeNo { get { return PlantTotalNodeNo / PrimaryBudNo; } }

        /// <summary>Gets the main stem final node no.</summary>
        /// <value>The main stem final node no.</value>
        [XmlIgnore]
        [Description("Number of leaves that will appear on the mainstem before it terminates")]
        public double MainStemFinalNodeNo { get { return _MainStemFinalNodeNo; } } 

        /// <summary>Gets the relative node apperance.</summary>
        /// <value>The relative node apperance.</value>
        [Units("0-1")]
        [Description("Relative progress toward final leaf")]
        public double RelativeNodeApperance
        {
            get
            {
                if (Leaf.CohortsInitialised == false) //FIXME introduced to removed colateral damage during testing.  Need to remove and fix max leaf area parameterisation in potato.xml
                    return 0;
                else
                    return MainStemNodeNo / MainStemFinalNodeNo;
            }
        }
        
        #endregion

        #region Top level timestep Functions
        /// <summary>Event from sequencer telling us to do our potential growth.</summary>
        /// <param name="sender">The sender.</param>
        /// <param name="e">The <see cref="EventArgs"/> instance containing the event data.</param>
        [EventSubscribe("DoPotentialPlantGrowth")]
        private void OnDoPotentialPlantGrowth(object sender, EventArgs e)
        {
            //Fixme.  I have added the line below so If this value is set from a manager it updates.  Need to review if MaximumNodeNumber and MainStemFinalNodeNumber are both needed to fix this
<<<<<<< HEAD
            MaximumNodeNumber = (int)_MainStemFinalNodeNo;
=======
            //MaximumNodeNumber = (int)_MainStemFinalNodeNo;
>>>>>>> 1177da12

            if (Phenology.OnDayOf(InitialiseStage) == false) // We have no leaves set up and nodes have just started appearing - Need to initialise Leaf cohorts
                if (MainStemPrimordiaInitiationRate.Value > 0.0)
                {
                    MainStemPrimordiaNo += ThermalTime.Value / MainStemPrimordiaInitiationRate.Value;
                }

            double StartOfDayMainStemNodeNo = (int)MainStemNodeNo;

            _MainStemFinalNodeNo = MainStemFinalNodeNumber.Value;
            MainStemPrimordiaNo = Math.Min(MainStemPrimordiaNo, MaximumNodeNumber);

            if (MainStemNodeNo > 0)
            {
                DeltaNodeNumber = 0;
                if (MainStemNodeAppearanceRate.Value > 0)
                    DeltaNodeNumber = ThermalTime.Value / MainStemNodeAppearanceRate.Value;
                MainStemNodeNo += DeltaNodeNumber;
                MainStemNodeNo = Math.Min(MainStemNodeNo, MainStemFinalNodeNo);
            }

            //Fixme  This is redundant now and could be removed
            //Set stem population at emergence
            if (Phenology.OnDayOf(InitialiseStage))
            {
                TotalStemPopn = MainStemPopn;
            }

            double InitialStemPopn = TotalStemPopn;

            //Increment total stem population if main-stem node number has increased by one.
            if ((MainStemNodeNo - StartOfDayMainStemNodeNo) >= 1.0)
            {
                TotalStemPopn += BranchingRate.Value * MainStemPopn;
                BranchNumber += BranchingRate.Value;
            }

            //Reduce plant population incase of mortality
            if (PlantMortality != null)
            {
                double DeltaPopn = Plant.Population * PlantMortality.Value;
                Plant.Population -= DeltaPopn;
                TotalStemPopn -= DeltaPopn * TotalStemPopn / Plant.Population;
                ProportionPlantMortality = PlantMortality.Value;
            }

            //Reduce stem number incase of mortality
            double PropnMortality = 0;
            PropnMortality = BranchMortality.Value;
            {
                double DeltaPopn = Math.Min(PropnMortality * (TotalStemPopn - MainStemPopn), TotalStemPopn - Plant.Population);
                TotalStemPopn -= DeltaPopn;
                ProportionBranchMortality = PropnMortality;
            }
        }
        /// <summary>Does the actual growth.</summary>
        /// <param name="sender">The sender.</param>
        /// <param name="e">The <see cref="EventArgs"/> instance containing the event data.</param>
        [EventSubscribe("DoActualPlantPartioning")]
        private void OnDoActualPlantGrowth(object sender, EventArgs e)
        {
            //Set PlantTotalNodeNo    
            if (Plant.IsAlive)
            {
                PlantTotalNodeNo = Leaf.PlantAppearedLeafNo / Plant.Population;
            }
        }
        #endregion

        #region Component Process Functions
        /// <summary>Updates the height.</summary>
        public void UpdateHeight()
        {
            _Height = HeightModel.Value;
        }
        /// <summary>Resets the stem popn.</summary>
        public void ResetStemPopn()
        {
            TotalStemPopn = MainStemPopn;
        }
        #endregion

        #region Event Handlers

        /// <summary>Called when [simulation commencing].</summary>
        /// <param name="sender">The sender.</param>
        /// <param name="e">The <see cref="EventArgs"/> instance containing the event data.</param>
        [EventSubscribe("Commencing")]
        private void OnSimulationCommencing(object sender, EventArgs e)
        {
            Clear();
        }

        /// <summary>Called when crop is ending</summary>
        /// <param name="sender">The sender.</param>
        /// <param name="e">The <see cref="EventArgs"/> instance containing the event data.</param>
        [EventSubscribe("PlantEnding")]
        private void OnPlantEnding(object sender, EventArgs e)
        {
            if (sender == Plant)
                Clear();
        }

        /// <summary>Called when crop is ending</summary>
        /// <param name="sender">sender of the event.</param>
        /// <param name="Sow">Sowing data to initialise from.</param>
        [EventSubscribe("PlantSowing")]
        private void OnPlantSowing(object sender, SowPlant2Type Sow)
        {
            if (Sow.Plant == Plant)
            {
                Clear();
                if (Sow.MaxCover <= 0.0)
                    throw new Exception("MaxCover must exceed zero in a Sow event.");
                PrimaryBudNo = Sow.BudNumber;
                TotalStemPopn = Sow.Population * PrimaryBudNo;
                if (MainStemFinalNodeNumber is MainStemFinalNodeNumberFunction)
                    _MainStemFinalNodeNo = (MainStemFinalNodeNumber as MainStemFinalNodeNumberFunction).MaximumMainStemNodeNumber;
                else
                    _MainStemFinalNodeNo = MainStemFinalNodeNumber.Value;
                MaximumNodeNumber = (int)_MainStemFinalNodeNo;
                _Height = HeightModel.Value;
            }
        }

        /// <summary>Called when crop recieves a remove biomass event from manager</summary>
        /// /// <param name="ProportionRemoved">The cultivar.</param>
        public void doThin(double ProportionRemoved)
        {
            Plant.Population *= (1-ProportionRemoved);
            TotalStemPopn *= (1-ProportionRemoved);
            Leaf.DoThin(ProportionRemoved);
        }
        #endregion

        /// <summary>Writes documentation for this function by adding to the list of documentation tags.</summary>
        /// <param name="tags">The list of tags to add to.</param>
        /// <param name="headingLevel">The level (e.g. H2) of the headings.</param>
        /// <param name="indent">The level of indentation 1, 2, 3 etc.</param>
        public override void Document(List<AutoDocumentation.ITag> tags, int headingLevel, int indent)
        {
            // add a heading.
            tags.Add(new AutoDocumentation.Heading(Name, headingLevel));

            // write description of this class.
            AutoDocumentation.GetClassDescription(this, tags, indent);

            // write a list of constant functions.
            foreach (IModel child in Apsim.Children(this, typeof(Constant)))
                child.Document(tags, -1, indent);

            // write children.
            foreach (IModel child in Apsim.Children(this, typeof(IModel)))
            {
                if (child is Constant || child is Biomass || child is CompositeBiomass)
                {
                    // don't document.
                }
                else
                    child.Document(tags, headingLevel + 1, indent);
            }
        }
    }

}<|MERGE_RESOLUTION|>--- conflicted
+++ resolved
@@ -365,11 +365,7 @@
         private void OnDoPotentialPlantGrowth(object sender, EventArgs e)
         {
             //Fixme.  I have added the line below so If this value is set from a manager it updates.  Need to review if MaximumNodeNumber and MainStemFinalNodeNumber are both needed to fix this
-<<<<<<< HEAD
-            MaximumNodeNumber = (int)_MainStemFinalNodeNo;
-=======
             //MaximumNodeNumber = (int)_MainStemFinalNodeNo;
->>>>>>> 1177da12
 
             if (Phenology.OnDayOf(InitialiseStage) == false) // We have no leaves set up and nodes have just started appearing - Need to initialise Leaf cohorts
                 if (MainStemPrimordiaInitiationRate.Value > 0.0)
