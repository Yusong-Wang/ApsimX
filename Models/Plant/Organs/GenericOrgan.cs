--- conflicted
+++ resolved
@@ -239,9 +239,6 @@
         {
             biomassRemovalModel.RemoveBiomass(biomassRemoveType, amountToRemove, Live, Dead, Removed, Detached);
         }
-<<<<<<< HEAD
-               
-=======
 
         /// <summary>Computes the amount of structural DM demanded.</summary>
         public double DemandedDMStructural()
@@ -274,7 +271,6 @@
             }
         }
 
->>>>>>> 6431464c
         /// <summary>Computes the amount of DM available for retranslocation.</summary>
         public double AvailableDMRetranslocation()
         {
@@ -325,25 +321,18 @@
         [EventSubscribe("SetDMDemand")]
         protected virtual void SetDMDemand(object sender, EventArgs e)
         {
-<<<<<<< HEAD
             if (dmConversionEfficiency.Value() > 0.0)
             {
-                dryMatterDemand.Structural = dmDemand.Structural.Value() / dmConversionEfficiency.Value() + remobilisationCost.Value();
-                dryMatterDemand.Storage = Math.Max(0, dmDemand.Storage.Value() / dmConversionEfficiency.Value());
-                dryMatterDemand.Metabolic = 0;
+                DMDemand.Structural = dmDemand.Structural.Value() / dmConversionEfficiency.Value() + remobilisationCost.Value();
+                DMDemand.Storage = Math.Max(0, dmDemand.Storage.Value() / dmConversionEfficiency.Value());
+                DMDemand.Metabolic = 0;
             }
             else
             { // Conversion efficiency is zero!!!!
-                dryMatterDemand.Structural = 0;
-                dryMatterDemand.Storage = 0;
-                dryMatterDemand.Metabolic = 0;
-            }
-            return dryMatterDemand;
-=======
-            DMDemand.Structural = DemandedDMStructural() + remobilisationCost.Value();
-            DMDemand.Storage = DemandedDMStorage();
-            DMDemand.Metabolic = 0;
->>>>>>> 6431464c
+                DMDemand.Structural = 0;
+                DMDemand.Storage = 0;
+                DMDemand.Metabolic = 0;
+            }
         }
 
         /// <summary>Calculate and return the nitrogen demand (g/m2)</summary>
