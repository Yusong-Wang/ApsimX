--- conflicted
+++ resolved
@@ -249,11 +249,7 @@
                 int i = 0;
                 while (i < destStage.Cohorts.Count)
                 {
-<<<<<<< HEAD
-                    if (destStage.Cohorts[i].PhenoAge == 0)
-=======
-                    if (destStage.CohortList[i].PhenoAge <= 0)
->>>>>>> c25b12fe
+                    if (destStage.Cohorts[i].PhenoAge <= 0)
                     {
                         newCohort = destStage.Cohorts[i];
                         i = destStage.Cohorts.Count; // terminate loop
