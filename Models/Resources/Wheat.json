--- conflicted
+++ resolved
@@ -6777,10 +6777,6 @@
                   "ReadOnly": false
                 },
                 {
-<<<<<<< HEAD
-                  "$type": "Models.Core.Alias, Models",
-                  "Name": "Wallup",
-=======
                   "$type": "Models.PMF.Cultivar, Models",
                   "Command": [
                     "[Phenology].MinimumLeafNumber.FixedValue = 9",
@@ -6788,46 +6784,10 @@
                     "[Phenology].PpSensitivity.FixedValue = 3"
                   ],
                   "Name": "Tribute",
->>>>>>> f1cf50b8
-                  "Children": [],
-                  "IncludeInDocumentation": true,
-                  "Enabled": true,
-                  "ReadOnly": false
-<<<<<<< HEAD
-                }
-              ],
-              "IncludeInDocumentation": true,
-              "Enabled": true,
-              "ReadOnly": false
-            },
-            {
-              "$type": "Models.PMF.Cultivar, Models",
-              "Command": [
-                "[Phenology].MinimumLeafNumber.FixedValue = 6",
-                "[Phenology].VrnSensitivity.FixedValue = 0",
-                "[Phenology].PpSensitivity.FixedValue = 4",
-                "[Structure].Phyllochron.BasePhyllochron.FixedValue = 100"
-              ],
-              "Name": "Derrimut",
-              "Children": [],
-              "IncludeInDocumentation": true,
-              "Enabled": true,
-              "ReadOnly": false
-            },
-            {
-              "$type": "Models.PMF.Cultivar, Models",
-              "Command": [
-                "[Phenology].MinimumLeafNumber.FixedValue = 6",
-                "[Phenology].VrnSensitivity.FixedValue = 1",
-                "[Phenology].PpSensitivity.FixedValue = 4",
-                "[Structure].Phyllochron.BasePhyllochron.FixedValue = 100"
-              ],
-              "Name": "EGAGregory",
-              "Children": [
-                {
-                  "$type": "Models.Core.Alias, Models",
-                  "Name": "Gregory",
-=======
+                  "Children": [],
+                  "IncludeInDocumentation": true,
+                  "Enabled": true,
+                  "ReadOnly": false
                 },
                 {
                   "$type": "Models.PMF.Cultivar, Models",
@@ -6845,7 +6805,6 @@
                     "[Leaf].CohortParameters.MaxArea.AreaLargestLeaves.FixedValue = 3000"
                   ],
                   "Name": "Wakanui",
->>>>>>> f1cf50b8
                   "Children": [],
                   "IncludeInDocumentation": true,
                   "Enabled": true,
@@ -7491,162 +7450,6 @@
                   "ReadOnly": false
                 },
                 {
-<<<<<<< HEAD
-                  "$type": "Models.Core.Alias, Models",
-                  "Name": "Diamondbird",
-                  "Children": [],
-                  "IncludeInDocumentation": true,
-                  "Enabled": true,
-                  "ReadOnly": false
-                },
-                {
-                  "$type": "Models.Core.Alias, Models",
-                  "Name": "Goroke",
-                  "Children": [],
-                  "IncludeInDocumentation": true,
-                  "Enabled": true,
-                  "ReadOnly": false
-                },
-                {
-                  "$type": "Models.Core.Alias, Models",
-                  "Name": "GrenadeCLPlus",
-                  "Children": [],
-                  "IncludeInDocumentation": true,
-                  "Enabled": true,
-                  "ReadOnly": false
-                },
-                {
-                  "$type": "Models.Core.Alias, Models",
-                  "Name": "Guardian",
-                  "Children": [],
-                  "IncludeInDocumentation": true,
-                  "Enabled": true,
-                  "ReadOnly": false
-                },
-                {
-                  "$type": "Models.Core.Alias, Models",
-                  "Name": "Halbred",
-                  "Children": [],
-                  "IncludeInDocumentation": true,
-                  "Enabled": true,
-                  "ReadOnly": false
-                },
-                {
-                  "$type": "Models.Core.Alias, Models",
-                  "Name": "Impala",
-                  "Children": [],
-                  "IncludeInDocumentation": true,
-                  "Enabled": true,
-                  "ReadOnly": false
-                },
-                {
-                  "$type": "Models.Core.Alias, Models",
-                  "Name": "Justica",
-                  "Children": [],
-                  "IncludeInDocumentation": true,
-                  "Enabled": true,
-                  "ReadOnly": false
-                },
-                {
-                  "$type": "Models.Core.Alias, Models",
-                  "Name": "Kord",
-                  "Children": [],
-                  "IncludeInDocumentation": true,
-                  "Enabled": true,
-                  "ReadOnly": false
-                },
-                {
-                  "$type": "Models.Core.Alias, Models",
-                  "Name": "Merlin",
-                  "Children": [],
-                  "IncludeInDocumentation": true,
-                  "Enabled": true,
-                  "ReadOnly": false
-                },
-                {
-                  "$type": "Models.Core.Alias, Models",
-                  "Name": "Mitre",
-                  "Children": [],
-                  "IncludeInDocumentation": true,
-                  "Enabled": true,
-                  "ReadOnly": false
-                },
-                {
-                  "$type": "Models.Core.Alias, Models",
-                  "Name": "Peake",
-                  "Children": [],
-                  "IncludeInDocumentation": true,
-                  "Enabled": true,
-                  "ReadOnly": false
-                },
-                {
-                  "$type": "Models.Core.Alias, Models",
-                  "Name": "Shield",
-                  "Children": [],
-                  "IncludeInDocumentation": true,
-                  "Enabled": true,
-                  "ReadOnly": false
-                },
-                {
-                  "$type": "Models.Core.Alias, Models",
-                  "Name": "Spitfire",
-                  "Children": [],
-                  "IncludeInDocumentation": true,
-                  "Enabled": true,
-                  "ReadOnly": false
-                },
-                {
-                  "$type": "Models.Core.Alias, Models",
-                  "Name": "Sunguard",
-                  "Children": [],
-                  "IncludeInDocumentation": true,
-                  "Enabled": true,
-                  "ReadOnly": false
-                },
-                {
-                  "$type": "Models.Core.Alias, Models",
-                  "Name": "Sunstate",
-                  "Children": [],
-                  "IncludeInDocumentation": true,
-                  "Enabled": true,
-                  "ReadOnly": false
-                },
-                {
-                  "$type": "Models.Core.Alias, Models",
-                  "Name": "Yallaroi",
-                  "Children": [],
-                  "IncludeInDocumentation": true,
-                  "Enabled": true,
-                  "ReadOnly": false
-                },
-                {
-                  "$type": "Models.Core.Alias, Models",
-                  "Name": "Yawa",
-                  "Children": [],
-                  "IncludeInDocumentation": true,
-                  "Enabled": true,
-                  "ReadOnly": false
-                }
-              ],
-              "IncludeInDocumentation": true,
-              "Enabled": true,
-              "ReadOnly": false
-            },
-            {
-              "$type": "Models.PMF.Cultivar, Models",
-              "Command": [
-                "[Phenology].MinimumLeafNumber.FixedValue = 6",
-                "[Phenology].VrnSensitivity.FixedValue = 0",
-                "[Phenology].PpSensitivity.FixedValue = 4",
-                "[Structure].Phyllochron.BasePhyllochron.FixedValue = 100"
-              ],
-              "Name": "Hibred_Mercury",
-              "Children": [
-                {
-                  "$type": "Models.Core.Alias, Models",
-                  "Name": "Scythe",
-                  "Children": [],
-=======
                   "$type": "Models.PMF.Cultivar, Models",
                   "Command": [
                     "[Phenology].MinimumLeafNumber.FixedValue = 6",
@@ -8073,7 +7876,6 @@
                       "ReadOnly": false
                     }
                   ],
->>>>>>> f1cf50b8
                   "IncludeInDocumentation": true,
                   "Enabled": true,
                   "ReadOnly": false
@@ -8370,10 +8172,6 @@
                   "ReadOnly": false
                 },
                 {
-<<<<<<< HEAD
-                  "$type": "Models.Core.Alias, Models",
-                  "Name": "Ouyen",
-=======
                   "$type": "Models.PMF.Cultivar, Models",
                   "Command": [
                     "[Phenology].MinimumLeafNumber.FixedValue = 6.5",
@@ -8438,17 +8236,12 @@
                     "[Structure].Phyllochron.BasePhyllochron.FixedValue = 100"
                   ],
                   "Name": "Ventura",
->>>>>>> f1cf50b8
-                  "Children": [],
-                  "IncludeInDocumentation": true,
-                  "Enabled": true,
-                  "ReadOnly": false
-                },
-                {
-<<<<<<< HEAD
-                  "$type": "Models.Core.Alias, Models",
-                  "Name": "Tamaroi",
-=======
+                  "Children": [],
+                  "IncludeInDocumentation": true,
+                  "Enabled": true,
+                  "ReadOnly": false
+                },
+                {
                   "$type": "Models.PMF.Cultivar, Models",
                   "Command": [
                     "[Phenology].MinimumLeafNumber.FixedValue = 8",
@@ -8512,17 +8305,12 @@
                     "[Structure].Phyllochron.BasePhyllochron.FixedValue = 100"
                   ],
                   "Name": "Westonia",
->>>>>>> f1cf50b8
-                  "Children": [],
-                  "IncludeInDocumentation": true,
-                  "Enabled": true,
-                  "ReadOnly": false
-                },
-                {
-<<<<<<< HEAD
-                  "$type": "Models.Core.Alias, Models",
-                  "Name": "Katana",
-=======
+                  "Children": [],
+                  "IncludeInDocumentation": true,
+                  "Enabled": true,
+                  "ReadOnly": false
+                },
+                {
                   "$type": "Models.PMF.Cultivar, Models",
                   "Command": [
                     "[Phenology].MinimumLeafNumber.FixedValue = 6",
@@ -8547,7 +8335,6 @@
                     "[Structure].Phyllochron.BasePhyllochron.FixedValue = 100"
                   ],
                   "Name": "Wyalkatchem",
->>>>>>> f1cf50b8
                   "Children": [],
                   "IncludeInDocumentation": true,
                   "Enabled": true,
@@ -8936,11 +8723,4 @@
   "IncludeInDocumentation": true,
   "Enabled": true,
   "ReadOnly": false
-<<<<<<< HEAD
-} ],
-  "IncludeInDocumentation": true,
-  "Enabled": true,
-  "ReadOnly": false
-=======
->>>>>>> f1cf50b8
 }