@article{massignam2009,
   title={Physiological determinants of maize and sunflower grain yield as affected by nitrogen supply},
   author={Massignam, AM and Chapman, SC and Hammer, GL and Fukai, S},
   journal={Field crops research},
   volume={113},
   number={3},
   pages={256--267},
   year={2009},
   publisher={Elsevier}
}

@article{Teixeira_etal_2014,
   author = {Teixeira, Edmar I. and George, Michael and Herreman, Thibault and Brown, Hamish and Fletcher, Andrew and Chakwizira, Emmanuel and de Ruiter, John and Maley, Shane and Noble, Alasdair},
   title = {The impact of water and nitrogen limitation on maize biomass and resource-use efficiencies for radiation, water and nitrogen},
   journal = {Field Crops Research},
   volume = {168},
   pages = {109-118},
   ISSN = {03784290},
   DOI = {10.1016/j.fcr.2014.08.002},
   year = {2014},
   type = {Journal Article}
}

@article{Hammer_etal_2009,
   author = {Hammer, Graeme L. and Dong, Zhanshan and McLean, Greg and Doherty, Al and Messina, Carlos and Schussler, Jeff and Zinselmeier, Chris and Paszkiewicz, Steve and Cooper, Mark},
   title = {Can Changes in Canopy and/or Root System Architecture Explain Historical Maize Yield Trends in the U.S. Corn Belt?},
   journal = {Crop Sci},
   volume = {49},
   number = {1},
   pages = {299-312},
   abstract = {Continuous increase in the yield of maize (Zea mays L.) in the U.S. Corn Belt has involved an interaction with plant density. A number of contributing traits and mechanisms have been suggested. In this study we used a modeling approach to examine whether changes in canopy and/or root system architecture might explain the observed trends. A maize crop model was generalized so that changes in canopy and root system architecture could be examined. A layered, diurnal canopy photosynthesis model was introduced to predict consequences of change in canopy architecture. A two-dimensional root exploration model was introduced to predict consequences of change in root system architecture. Field experiments were conducted to derive model parameters for the base hybrid (Pioneer 3394). Simulation studies for various canopy and root system architectures were undertaken for a range of sites, soils, and densities. Simulated responses to density compared well with those found in field experiments. The analysis indicated that (i) change in root system architecture and water capture had a direct effect on biomass accumulation and historical yield trends; and (ii) change in canopy architecture had little direct effect but likely had important indirect effects via leaf area retention and partitioning of carbohydrate to the ear. The study provided plausible explanations and identified testable hypotheses for future research and crop improvement effort.},
   DOI = {10.2135/cropsci2008.03.0152},
   url = {http://crop.scijournals.org/cgi/content/abstract/cropsci;49/1/299},
   year = {2009},
   type = {Journal Article}
}

@article{Teixeira_etal_2011,
   author = {Teixeira, E. I. and George, M. and Brown, H. E. and Fletcher, A. L.},
   title = {A framework for quantifying maize leaf expansion and senescence at the individual leaf level},
   journal = {Agronomy New Zealand},
   volume = {41},
   pages = {59-65},
   note = {Times Cited: 0
Proceedings of the 41st Agronomy Society of New Zealand Conference, Gisborne, New Zealand, 8-10 November 2011.},
   ISSN = {0110-6589},
   url = {<Go to ISI>://CABI:20123140849},
   year = {2011},
   type = {Journal Article}
}


@article{ Archontoulis_etal_2014,
Author = {Archontoulis, Sotirios V. and Miguez, Fernando E. and Moore, Kenneth J.},
Title = {{Evaluating APSIM Maize, Soil Water, Soil Nitrogen, Manure, and Soil
   Temperature Modules in the Midwestern United States}},
Journal = {{AGRONOMY JOURNAL}},
Year = {{2014}},
Volume = {{106}},
Number = {{3}},
Pages = {{1025-1040}},
Month = {{MAY-JUN}},
Abstract = {{The Agricultural Production Systems sIMulator (APSIM) is a cropping
   systems modeling platform that is used worldwide to address research
   questions related to agricultural systems. We explored whether APSIM
   performs well in the Midwest, so that the associated model capabilities
   would be available for application in this region. Our approach included
   calibration and testing of several APSIM models (maize {[}Zea mays L.],
   soil water, soil N, surface organic matter, manure, and soil
   temperature) and evaluation of model predictions against independent
   datasets. During calibration we developed local crop and soil parameters
   so that the model captured sufficiently well dynamics of soil water
   (root mean square error, RMSE = 0.032 mm mm(-1)), soil temperature (RMSE
   = 2.1 degrees C), soil inorganic N dynamics (RMSE = 12.6 kg N ha(-1)),
   contrasting soil net N mineralization patterns under fresh and composted
   swine manure applications (RMSE = 13.6 kg N ha(-1)), crop phenology
   (RMSE = 1.52 d), leaf area index (RMSE = 0.60 m(2) m(-2)), leaf N
   concentration (RMSE = 0.28 kg 100 kg(-1)), canopy N uptake (RMSE = 9.0
   kg N ha(-1)), biomass production (RMSE = 0.77 Mg ha(-1)) and grain yield
   (RMSE = 0.53 Mg ha(-1)). The calibration protocol followed in this study
   is discussed in detail. The calibrated model was evaluated against
   independent data on grain yield (RMSE = 0.65 Mg ha(-1)), biomass
   production (RMSE = 1.1 Mg ha(-1)) and LAI (RMSE = 1.14 m(2) m(-2)),
   showing very acceptable performance, especially in addressing yield-N
   relationships. Therefore APSIM proves to be a reliable model that can be
   used as a research and decision tool to enhance Midwestern production
   systems.}},
DOI = {{10.2134/agronj2013.0421}},
ISSN = {{0002-1962}},
EISSN = {{1435-0645}},
Unique-ID = {{ISI:000336046300028}},
}

@article{Carberry_&_Aberecht1991,
Author = {CARBERRY, PS and ABRECHT, DG},
Editor = {{MUCHOW, RC and BELLAMY, JA}},
Title = {{TAILORING CROP MODELS TO THE SEMIARID TROPICS}},
Booktitle = {{CLIMATIC RISK IN CROP PRODUCTION : MODELS AND MANAGEMENT FOR THE
   SEMIARID TROPICS AND SUBTROPICS}},
Year = {{1991}},
Pages = {{157-182}},
Note = {{INTERNATIONAL SYMP ON CLIMATIC RISK IN CROP PRODUCTION : MODELS AND
   MANAGEMENT FOR THE SEMIARID TROPICS AND SUBTROPICS, BRISBANE, AUSTRALIA,
   JUL 02-06, 1990}},
Organization = {{CSIRO, DIV TROP CROPS \& PASTURES}},
ISBN = {{0-85198-665-X}},
ResearcherID-Numbers = {{Carberry, Peter/B-9768-2008}},
ORCID-Numbers = {{Carberry, Peter/0000-0002-3555-2193}},
Unique-ID = {{ISI:A1991BU01F00009}},
}

@article{Carberry_etal_1989,
Author = {CARBERRY, PS and MUCHOW, RC and MCCOWN, RL},
Title = {{TESTING THE CERES-MAIZE SIMULATION-MODEL IN A SEMI-ARID TROPICAL
   ENVIRONMENT}},
Journal = {{FIELD CROPS RESEARCH}},
Year = {{1989}},
Volume = {{20}},
Number = {{4}},
Pages = {{297-315}},
Month = {{MAY}},
DOI = {{10.1016/0378-4290(89)90072-5}},
ISSN = {{0378-4290}},
ResearcherID-Numbers = {{Carberry, Peter/B-9768-2008}},
ORCID-Numbers = {{Carberry, Peter/0000-0002-3555-2193}},
Unique-ID = {{ISI:A1989U829500005}},
}

@inproceedings{Keating_etal_1992,
Author = {KEATING, BA and WAFULA, BM and WATIKI, JM},
Editor = {{Probert, ME}},
Title = {{DEVELOPMENT OF A MODELING CAPABILITY FOR MAIZE IN SEMIARID EASTERN KENYA}},
Booktitle = {{SEARCH FOR STRATEGIES FOR SUSTAINABLE DRYLAND CROPPING IN SEMI-ARID
   EASTERN KENYA}},
Series = {{ACIAR PROCEEDINGS SERIES}},
Year = {{1992}},
Volume = {{41}},
Pages = {{26-33}},
Note = {{SYMP ON A SEARCH FOR STRATEGIES FOR SUSTAINABLE DRYLAND CROPPING IN
   SEMI-ARID EASTERN KENYA, NAIROBI, KENYA, DEC 10-11, 1990}},
Organization = {{KENYA AGR RES INST; AUSTR CTR INT AGR RES; COMMONWEALTH SCI \& IND RES
   ORG}},
ResearcherID-Numbers = {{Keating, Brian/C-9817-2012}},
Unique-ID = {{ISI:A1992BZ17T00003}},
}

@article{Cichota_etal_2010,
   author = {Cichota, R. and Brown, H. and Snow, V. O. and Wheeler, D. M. and Hedderley, D. and Zyskowski, R. and Thomas, S.},
   title = {A nitrogen balance model for environmental accountability in cropping systems},
   journal = {New Zealand Journal of Crop and Horticultural Science},
   volume = {38},
   number = {3},
   pages = {189-207},
   abstract = {In New Zealand and worldwide, growers are increasingly being required to demonstrate that their nutrient management does not have adverse effects on the environment. Since routine direct measurements of nitrogen (N) losses at an appropriate scale are currently unfeasible, a modelling tool that can be used to assess losses, both actual and potential, from farming systems is therefore needed. We present the upgraded N balance module for cropping systems (OVCrop) developed to be incorporated into the OVERSEER<sup>«</sup> Nutrient Budgets model. It presents an easy-to-use interface, requiring few but meaningful inputs, with the minimum flexibility needed to describe management of real farming systems. Following the developmental guidelines of OVERSEER<sup>«</sup> Nutrient Budget, OVCrop is designed to provide the long-term annual average of N leaching from any user-defined cropping rotation. OVCrop has been parameterized based on process-based model simulations for typical farm systems and environments of New Zealand. The intended use of the OVCrop is to help on-farm nutrient management and to demonstrate future compliance to N leaching regulations. OVCrop is a robust tool, simple enough to be used by people with a low to medium level of expertise, such as farmers and regional councils.},
   ISSN = {0114-0671},
   url = {http://www.informaworld.com/10.1080/01140671.2010.498401},
   year = {2010},
   type = {Journal Article}
}


@article{brown_plant_2014,
	title = {Plant {Modelling} {Framework}: {Software} for building and running crop models on the {APSIM} platform},
	volume = {62},
	issn = {1364-8152},
	shorttitle = {Plant {Modelling} {Framework}: {Software} for building and running crop models on the {APSIM} platform},
	url = {http://www.sciencedirect.com/science/article/pii/S1364815214002588},
	doi = {10.1016/j.envsoft.2014.09.005},
	abstract = {Abstract The Plant Modelling Framework (PMF) is a software framework for creating models that represent the plant components of farm system models in the agricultural production system simulator (APSIM). It is the next step in the evolution of generic crop templates for APSIM, building on software and science lessons from past versions and capitalising on new software approaches. The PMF contains a top-level Plant class that provides an interface with the APSIM model environment and controls the other classes in the plant model. Other classes include mid-level Organ, Phenology, Structure and Arbitrator classes that represent specific elements or processes of the crop and sub-classes that the mid-level classes use to represent repeated data structures. It also contains low-level Function classes which represent generic mathematical, logical, procedural or reference code and provide values to the processes carried out by mid-level classes. A plant configuration file specifies which mid-level and Function classes are to be included and how they are to be arranged and parameterised to represent a particular crop model. The PMF has an integrated design environment to allow plant models to be created visually. The aims of the PMF are to maximise code reuse and allow flexibility in the structure of models. Four examples are included to demonstrate the flexibility of application of the PMF; 1. Slurp, a simple model of the water use of a static crop, 2. Oat, an annual grain crop model with detailed growth, development and resource use processes, 3. Lucerne, perennial forage model with detailed growth, development and resource use processes, 4. Wheat, another detailed annual crop model constructed using an alternative set of organ and process classes. These examples show the PMF can be used to develop models of different complexities and allows flexibility in the approach for implementing crop physiology concepts into model set up.},
	journal = {Environmental Modelling \& Software},
	author = {Brown, Hamish E. and Huth, Neil I. and Holzworth, Dean P. and Teixeira, Edmar I. and Zyskowski, Rob F. and Hargreaves, John N. G. and Moot, Derrick J.},
	year = {2014},
	keywords = {Biomass and nitrogen partitioning, Canopy dynamics, Integrated design environment, Phenological and morphological development, Reusable organ and function classes},
	pages = {385--398}
}

@article{huth_development_2014,
	title = {Development of an oil palm cropping systems model: {Lessons} learned and future directions},
	volume = {62},
	issn = {1364-8152},
	shorttitle = {Development of an oil palm cropping systems model: {Lessons} learned and future directions},
	url = {http://www.sciencedirect.com/science/article/pii/S1364815214001947},
	doi = {10.1016/j.envsoft.2014.06.021},
	abstract = {Abstract Oil palm has become one of the most important crops in the world with questions being raised about its economic and environmental sustainability. Agricultural systems models are regularly employed in studying sustainable crop management but no detailed model is currently available for oil palm systems. We developed a production systems model for oil palm within the Agricultural Production Systems Simulator (APSIM) framework and tested it using data across a range of environments within Papua New Guinea (PNG). The model captured key growth responses to climate and management. This demonstrates that modern modelling frameworks do allow for rapid model development for new agricultural systems. However, whilst application of the model is promising, the availability of key data is likely to restrict its use. Local soil and weather data are not available in adequate detail for many of the major oil palm production areas, although some methods exist to address this.},
	number = {0},
	journal = {Environmental Modelling \& Software},
	author = {Huth, Neil I. and Banabas, Murom and Nelson, Paul N. and Webb, Michael},
	year = {2014},
	keywords = {APSIM, Elaeis guineensis, Inflorescence abortion, Nitrogen response, Sex determination, Source–sink relationships, Yield components},
	pages = {411--419}
}

@article{holzworth_apsim_2014,
	title = {{APSIM} – {Evolution} towards a new generation of agricultural systems simulation},
	volume = {62},
	issn = {1364-8152},
	url = {http://www.sciencedirect.com/science/article/pii/S1364815214002102},
	doi = {10.1016/j.envsoft.2014.07.009},
	abstract = {Agricultural systems models worldwide are increasingly being used to explore options and solutions for the food security, climate change adaptation and mitigation and carbon trading problem domains. APSIM (Agricultural Production Systems sIMulator) is one such model that continues to be applied and adapted to this challenging research agenda. From its inception twenty years ago, APSIM has evolved into a framework containing many of the key models required to explore changes in agricultural landscapes with capability ranging from simulation of gene expression through to multi-field farms and beyond.

Keating et al. (2003) described many of the fundamental attributes of APSIM in detail. Much has changed in the last decade, and the APSIM community has been exploring novel scientific domains and utilising software developments in social media, web and mobile applications to provide simulation tools adapted to new demands.

This paper updates the earlier work by Keating et al. (2003) and chronicles the changing external challenges and opportunities being placed on APSIM during the last decade. It also explores and discusses how APSIM has been evolving to a “next generation” framework with improved features and capabilities that allow its use in many diverse topics.},
	urldate = {2014-12-11},
	journal = {Environmental Modelling \& Software},
	author = {Holzworth, Dean P. and Huth, Neil I. and deVoil, Peter G. and Zurcher, Eric J. and Herrmann, Neville I. and McLean, Greg and Chenu, Karine and van Oosterom, Erik J. and Snow, Val and Murphy, Chris and Moore, Andrew D. and Brown, Hamish and Whish, Jeremy P. M. and Verrall, Shaun and Fainges, Justin and Bell, Lindsay W. and Peake, Allan S. and Poulton, Perry L. and Hochman, Zvi and Thorburn, Peter J. and Gaydon, Donald S. and Dalgliesh, Neal P. and Rodriguez, Daniel and Cox, Howard and Chapman, Scott and Doherty, Alastair and Teixeira, Edmar and Sharp, Joanna and Cichota, Rogerio and Vogeler, Iris and Li, Frank Y. and Wang, Enli and Hammer, Graeme L. and Robertson, Michael J. and Dimes, John P. and Whitbread, Anthony M. and Hunt, James and van Rees, Harm and McClelland, Tim and Carberry, Peter S. and Hargreaves, John N. G. and MacLeod, Neil and McDonald, Cam and Harsdorf, Justin and Wedgwood, Sara and Keating, Brian A.},
	month = dec,
	year = {2014},
	keywords = {Agricultural systems, APSIM, Crop, Farming system, Gene-to-phenotype model, Model, Simulation},
	pages = {327--350}
}

@inbook{Adiku1995Intercrop,
   author = {Adiku, S. G. K. and Carberry, P. S. and Rose, C. W. and McCown, R. L. and Braddock, R.},
   title = {A maize (zea-mays) - cowpea (vigna-unguiculata) intercrop model},
   publisher = {Inst Natl Recherche Agronomique},
   address = {Paris},
   series = {Ecophysiology of Tropical Intercropping},
   note = {ISI Document Delivery No.: BD33G
Times Cited: 6
Cited Reference Count: 0
Adiku, sgk carberry, ps rose, cw mccown, rl braddock, r
Proceedings Paper
1st International Meeting on the Ecophysiology of Tropical Intercropping
Dec 06-10, 1993
Gosier, guadeloupe
Conseil Reg Guadeloupe
147 rue de l'universite, 75007 paris, france},
   pages = {397-406},
   year = {1995}
}

@article{Carberry1996Ley,
   author = {Carberry, P.S. and McCown, R. L. and Muchow, R. C. and Dimes, J. P. and Probert, M. E.},
   title = {Simulation of a legume ley farming system in northern Australia using the Agricultural Production Systems Simulator},
   journal = {Australian Journal of Experimental Agriculture},
   volume = {36},
   number = {8},
   pages = {1037-1048},
   year = {1996},
   url = {http://www.publish.csiro.au/?paper=EA9961037}
}


@article{Huth2012SWIM3,
   author = {Huth, N.I. and Bristow, K.L. and Verburg, K.},
   title = {SWIM3: Model use, calibration, and validation},
   journal = {Transactions of the ASABE},
   volume = {55},
   number = {4},
   pages = {1303-1313},
   year = {2012},
   url = {https://publications.csiro.au/rpr/download?pid=csiro:EP116600&dsid=DS2}
}

@article{1993Intercropping,
   author = {Keating, B. A. and Carberry, P. S.},
   title = {Resource capture and use in inter cropping - solar radiation},
   journal = {Field Crops Research},
   volume = {34},
   number = {3-4},
   pages = {273-301},
   url = {http://www.sciencedirect.com/science/article/pii/0378429093901187},
   note = {ISI Document Delivery No.: LX086
Times Cited: 64
Cited Reference Count: 130
Keating, ba carberry, ps
Elsevier science bv
Amsterdam},
   abstract = {A more-efficient use of resources is a major reason advanced for the advantage of intercropping over alternative cropping systems. This paper reviews the interception and utilization of solar radiation in intercropping systems. To achieve this, a framework is presented on radiation interception and use in sole crops and elements of this framework are subsequently extended to intercropping systems. Improved productivity per unit incident radiation could be achieved by the adoption of an intercropping system that either increases the interception of solar radiation and/or has greater radiation-use efficiency. Minimizing the proportion of radiant energy reaching the ground is a simple means of promoting efficient utilization of incident solar radiation. Examples are discussed where advantages acrued from intercropping short- and long-duration species due to enhanced radiation capture over time. Frequent confounding with plant density effects has meant that the evidence for intercropping to enhance radiation capture in space is equivocal. Examples are also presented, demonstrating improved utilization of radiant energy, once intercepted, either by more-efficient production of biomass or increased proportion of biomass partitioned to yield. The potential variety and complexity of intercropping systems, means that recommendations on how to optimise radiation capture and use in intercrops could not readily be determined. Attempts to quantify and predict intercrop performance are examined and dynamic simulation models considered to offer a means by which intercrop performance could be optimised.},
   keywords = {contrasting cassava cultivars
mixed cropping experiments
plant-population density
dryland farming systems
pearl-millet-groundnut
dry-matter production
soybean intercrop
use
efficiency
spatial arrangements
biomass accumulation},
   year = {1993}
}

@article{richards1931capillary,
  title={Capillary conduction of liquids through porous mediums},
  author={Richards, Lorenzo Adolph},
  journal={Journal of Applied Physics},
  volume={1},
  number={5},
  pages={318--333},
  year={1931},
  publisher={AIP Publishing},
  url={http://scitation.aip.org/content/aip/journal/jap/1/5/10.1063/1.1745010}
}

@book{Snow2004Micromet,
   author = {Snow, V. O. and Huth, N. I.},
   title = {The APSIM MICROMET Module},
   publisher = {HortResearch},
   address = {Auckland},
   series = {HortResearch Internal Report},
   number = {2004/12848},
   year = {2004}
   url={https://www.apsim.info/Portals/0/Documentation/Infrastructure/Micromet.pdf}
}

@article{Carberry1989CERESMaize,
   author = {Carberry, P. S. and Muchow, R. C. and McCown, R. L.},
   title = {Testing the CERES-Maize simulation model in a semi-arid tropical environment},
   journal = {Field Crops Research},
   volume = {20},
   number = {4},
   pages = {297-315},
   abstract = {Crop simulation models are proposed as tools for agricultural risk analysis in order to explore potential cropping locations and appropriate farming systems in the semi-arid tropics. This study takes the initial step of independently validating the STANDARD CERES-Maize simulation model in the semi-arid tropics, and reports some modifications made to improve its performance. The CERES-Maize model did not accurately predict grain-yield of cultivar Dekalb XL82 which was grown over a range of sowing dates and water regimes at Katherine, N.T. Experimental yields (at 15.5% moisture) ranged from 0 to 9840 kg ha−1. Calibration of CERES-Maize reduced the root mean square deviation (rmsd) for observed grain-yields from 3480 to 2015 kg ha−1. Functions describing phenology, leaf growth and senescence, assimilate production and grain growth were revised and validated against field data. The revisions to CERES-Maize not only provide a model more applicable to the semi-arid tropics but also identify the parameters that may require calibration for other maize genotypes and locations in this climatic zone. Further validations of the functions describing nitrogen cycling and rainfall infiltration and runoff are required to increase the model's applicability to risk-analysis studies.},
   year = {1989}
}

@article{Wang2002GenericCropModel,
   author = {Wang, E. and Robertson, M. J. and Hammer, G. L. and Carberry, P. S. and Holzworth, D. and Meinke, H. and Chapman, S. C. and Hargreaves, J. N. G. and Huth, N. I. and McLean, G.},
   title = {Development of a generic crop model template in the cropping system model APSIM},
   journal = {European Journal of Agronomy},
   volume = {18},
   number = {1-2},
   pages = {121-140},
   abstract = {The Agricultural Production Systems sIMulator, APSIM, is a cropping system modelling environment that simulates the dynamics of soil-plant-management interactions within a single crop or a cropping system. Adaptation of previously developed crop models has resulted in multiple crop modules in APSIM, which have low scientific transparency and code efficiency. A generic crop model template (GCROP) has been developed to capture unifying physiological principles across crops (plant types) and to provide modular and efficient code for crop modelling. It comprises a standard crop interface to the APSIM engine, a generic crop model structure, a crop process library, and well-structured crop parameter files. The process library contains the major science underpinning the crop models and incorporates generic routines based on physiological principles for growth and development processes that are common across crops. It allows APSIM to simulate different crops using the same set of computer code. The generic model structure and parameter files provide an easy way to test, modify, exchange and compare modelling approaches at process level without necessitating changes in the code. The standard interface generalises the model inputs and outputs, and utilises a standard protocol to communicate with other APSIM modules through the APSIM engine. The crop template serves as a convenient means to test new insights and compare approaches to component modelling, while maintaining a focus on predictive capability. This paper describes and discusses the scientific basis, the design, implementation and future development of the crop template in APSIM. On this basis, we argue that the combination of good software engineering with sound crop science can enhance the rate of advance in crop modelling.},
   keywords = {Generic crop model
Component modelling
Crop template
GCROP
Modularity
APSIM},
   year = {2002}
}

@article{vanOosterom200167,
title = {Simulating growth, development, and yield of tillering pearl millet: II. Simulation of canopy development },
journal = {Field Crops Research},
volume = {72},
number = {1},
pages = {67 - 91},
year = {2001},
note = {},
issn = {0378-4290},
doi = {http://dx.doi.org/10.1016/S0378-4290(01)00165-4},
url = {http://www.sciencedirect.com/science/article/pii/S0378429001001654},
author = {van Oosterom, E.J. and Carberry, P.S. and Hargreaves, J.N.G. and O’Leary, G.J.},
keywords = {Leaf area},
keywords = {Model development},
keywords = {Phenology},
keywords = {Competition },
abstract = {Tillering is an important adaptive feature of pearl millet (Pennisetum americanum L.) to the unpredictable growing conditions of dry areas of the semi-arid tropics. Yet, this feature has largely been ignored in the development of simulation models for pearl millet. The objective of this paper is to parameterise and validate a leaf area module for pearl millet, which dynamically simulates crop leaf area from the leaf area of individual axes through simulating inter-axis competition for light. To derive parameters for the model, four cultivars (contrasting in phenology and tillering habit) were grown under well-watered and well-fertilised conditions across a range of plant densities in three experiments at two locations in India. For selected plants, observations on the number of primary basal tillers and on the number of visible, fully expanded, and senesced leaves on each axis were made twice a week throughout the growing season. Occurrence of panicle initiation (PI) was observed in two experiments only, but data were complemented by published and unpublished data, obtained for comparable cultivars. Parameters were obtained for the time from emergence to \{PI\} as a function of daylength, the leaf initiation rate, the rate of leaf and tiller appearance and the leaf senescence rate; parameters for leaf size were determined in a previous paper. Our parameter estimates compared well with published data and were, with the exception of time to \{PI\} and leaf size, mostly independent of cultivar, axis and density. Genotypic effects on productive tiller number could be attributed to differences in main shoot leaf size. Validation of the leaf area module showed that the module adequately reproduced the effects of density, photoperiod and genotype on the leaf area of individual axes and on productive tiller number. This was despite the fact that the reduction in leaf area of non-productive tillers was achieved in the module through a reduction in leaf size, whereas the crop reduced leaf area through a reduction in leaf number. Our results indicate that \{LAI\} of a tillering crop can be simulated adequately by simulating \{LAI\} from individual leaf area and incorporating the effects of competition for light. }
}

@article{vanDelden2012,
   author = {van Delden, Sander H. and Vos, Jan and Stomph, Tjeerd-Jan and Brouwer, Gerard and Struik, Paul C.},
   title = {Photoperiodism in Eragrostis tef: Analysis of ontogeny and morphology in response to photoperiod},
   journal = {European Journal of Agronomy},
   volume = {37},
   number = {1},
   pages = {105-114},
   abstract = {Background The Ethiopian cereal teff (Eragrostis tef (Zuccagni) Trotter), traditionally grown under short days (11–13 h) (SD), is currently introduced into NW Europe where the early phases of the growing season are characterized by long days (15–17 h) (LD). This paper analyzes to what degree teff's ontogeny and morphology are day length sensitive. Methods To analyze the day length response of teff considering panicle initiation, time to heading, number of phytomers, plant height and biomass, growth chamber and greenhouse experiments were conducted. In these experiments two Ethiopian cultivars, Gibe and Ziquala, and two cultivars from a Dutch breeding programme, Ayana and 04T19, were exposed to day lengths of 9, 10.5, 12, 13.5, 15, 16.5 and 18 h. Key results The Ethiopian cultivars of teff showed a stronger photoperiod response than the Dutch cultivars. For example, time to heading for Ziquala was 88 d under LD but 37 d under SD whereas for Ayana it was 45 d under LD and 29 d under SD. Time to heading could be described using a smooth logistic function consisting of four biologically interpretable parameters. Application of the same function to literature data of the short day plants: rice (Oryza sativa) and soya bean (Glycine max), and the long day plants: wheat (Triticum aestivum) and wild oat (Avena fatua) showed the broader applicability of the approach. Not only panicle initiation of teff, but also development and outgrowth of the panicle were influenced by photoperiod. Plant-to-plant variation in time to heading, the total number of phytomers per shoot, the number of elongated internodes and biomass were higher in LD than in SD treatments for all cultivars. Conclusions This paper provides a detailed description and quantification of the response of teff to day length. The smooth logistic function presented is applicable not only for teff, but also for other short day (rice and soya bean) and long day (wheat and wild oat) species. We revealed, moreover, genetic variation in day length sensitivity, including a strain that showed almost day length neutral behaviour. The ample genetic variation between cultivars suggests there is a basis for breeding for high yielding cultivars for the northern latitudes.},
   keywords = {Teff (Eragrostis tef (Zuccagni) Trotter)
Flowering
Heading
Photoperiod
Day length
Phenology
Morphology
Gompertz function},
   year = {2012}
}

@phdthesis{HuthPhD2010,
   author = {Huth, N. I.},
   title = {Measuring, modelling and managing tradeoffs in low rainfall agroforestry for Australia’s subtropics.},
   university = {University of Queensland},
   type = {Doctor of Philosophy},
   year = {2010}
}

@mastersthesis{Giday2012,
   author = {Giday, Okubay},
   title = {Soil fertility characterization and response of wheat (triticum aestivum) and teff (eragrostis tef) to different rates of slow release and conventional urea fertilizers in vertisols of Ofla district, Southern Tigray, Ethiopia},
   university = {Haramaya University},
   type = {Master of Science},
   year = {2012}
}

@article{HuthPoulton2007,
   author = {Huth, N. I. and Poulton, P. L.},
   title = {An electromagnetic induction method for monitoring variation in soil moisture in agroforestry systems},
   journal = {Australian Journal of Soil Research},
   volume = {45},
   number = {1},
   pages = {63-72},
   abstract = {An understanding of the spatial and temporal patterns of soil water extraction by trees in agroforestry systems has long been seen as an important step towards understanding their functioning. Traditional methods of soil moisture monitoring have been employed with some success but limitations in utilising them efficiently across both time and space have led to restrictions in their use. An electromagnetic induction (EMI) technique has been evaluated and used to study the patterns of soil water extraction from a Grey Vertosol in fallow or cropped fields alongside a Eucalyptus argophloia windbreak near Warra, Qld (26.93°S, 150.93°E). This technique provides methods for minimising error caused by seasonal variations in temperature and the vertical distributions of both soil water and temperature. The calibration developed in this study was successful in describing the observed variations in total soil moisture in the surface 0.9 m of the soil profile (R2 = 0.93, s.e. = 15.3 mm). We conclude that EMI techniques can provide a quick and efficient means for monitoring soil moisture patterns in agroforestry systems when employed under suitable conditions. This paper describes the techniques developed and where they may be employed, the type of information available from the approach, and the likely methods for employing EMI approaches in a wider range of situations.},
   year = {2007}
}

@article{HuthRobertsonPoulton2010,
   author = {Huth, N. I. and Robertson, M. J. and Poulton, P. L.},
   title = {Regional differences in tree-crop competition due to soil, climate and management},
   journal = {Crop & Pasture Science},
   volume = {61},
   number = {9},
   pages = {763-770},
   note = {Times Cited: 0},
   abstract = {Large areas of trees are being planted in Australian agricultural lands for a range of environmental, ecological and economic reasons. In the medium to low rainfall zones, these plantings can negatively impact upon adjacent agricultural production through competition for soil moisture. The nature of the tree-crop competition zone and the means of managing it have been studied in the main southern cropping zones. However, the differences in soil, climate and agronomic systems in Australia's northern dryland cropping zones could lead to differences in the competition processes and the management options needed to minimise them. In this study, the competition for soil moisture and resultant impacts on crop production were studied for a Eucalyptus argophloia windbreak on a farm near Warra, Queensland (26.938 degrees S, 150.938 degrees E). The results indicate well defined inner and outer competition zones, the extents of which agree with those found elsewhere in Australia and overseas. However, while the extent of the competition is comparable with other regions, local agronomic practices developed for variable climatic conditions and deep clay soils allow trees to extract soil water stored during fallow periods resulting in relatively higher production losses.},
   year = {2010}
}

@article{Huthetal2002,
   author = {Huth, Neil Ian and Carberry, P.S. and Poulton, P.L. and Brennan, L.E. and Keating, Brian A.},
   title = {A framework for simulating agroforestry options for the low rainfall areas of Australia using APSIM},
   journal = {European Journal of Agronomy},
   volume = {18},
   pages = {171-185},
   keywords = {APSIM
model
Eucalyptus
agroforestry
argophloia},
   year = {2002}
}

@techreport{WANULCAS2011,
   author = {Van Noordwijk, M. and Lusiana, B. and Khasanah, N. and Mulia, R.},
   title = {WaNuLCAS version 4.0: Background on a model of water, nutrient and light capture in agroforestry systems.},
   institution = {World Agroforestry Centre (ICRAF)},
   year = {2011}
}

@article{DeWilligen1994,
  title={Diffusion and mass flow to a root with constant nutrient demand or behaving as a zero-sink},
  author={De Willigen, Peter and Van Noordwijk, Meine},
  journal={Soil Sci},
  volume={157},
  pages={162--175},
  year={1994}
}

@article{Meinkeetal1993,
   author = {Meinke, H. and Hammer, G. L. and Want, P.},
   title = {POTENTIAL SOIL-WATER EXTRACTION BY SUNFLOWER ON A RANGE OF SOILS},
   journal = {Field Crops Research},
   volume = {32},
   number = {1-2},
   pages = {59-81},
   note = {ISI Document Delivery No.: KQ578
Times Cited: 35
Cited Reference Count: 32},
   abstract = {A conceptual framework of the time course of soil water depletion under water limiting conditions was used to quantify water extraction by sunflower (Helianthus annuus L.) on a wide range of soil types. The framework takes account of the maximum plant-available soil water content (MAWC) in each layer, the rate at which the soil water extraction front descends through the soil profile (EFV) and the rate of water extraction within each soil layer (kl). Total plant-available soil water for the profile (TPAW) is defined as the sum for all layers of the difference in volumetric soil water between the drained upper limit (theta(u), determined in a separate infiltration experiment) and the lower limit (theta(l), determined at the end of the experiment after water extraction by the crop). To quantify parameter values, soil water content was measured frequently in sunflower crops grown entirely on stored soil moisture. Measurements were made in an environment with high temperature and vapour pressure deficit to determine the potential rate of water extraction. The parameters theta(u), theta(l) and kl were determined for each 20-cm depth increment for each of five soil types. The rate of progression of the soil water extraction front through the profile (EFV) and time at which the extraction front commences its descent (t0) were also determined for each soil type. The framework described actual water extraction on each soil type well. Values for TPAW ranged from 77 to 210 mm for the five soils. This was a result of differences in maximum depth of extraction (EF(max)) and MAWC. Values for MAWC in the surface were related to clay content and were greatest (24%) at clay contents near 55%. On heavy textured soils, MAWC decreased linearly with depth whereas on soils low in clay content it did not change with depth. The decline was caused by an increase in theta(l) with depth. It is possible that preferred root pathways resulted in a lower than expected water extraction at depth and deeper soil layers were consequently not fully exploited. Therefore, values for TPAW are a combination of plant and soil factors. Maximum depth of water extraction (EF(max)) ranged from 80 to 180 cm. The potential EFV across soil types was 3.6 cm day-1. Values of EF(max) related to either crop factors (time to flowering) or soil factors (decline in MAWC). The extraction rate kl increased linearly with clay content of the soil profile. Cumulative water extraction varied among soil types depending on MAWC, EF(max) and kl.},
   keywords = {ANNUUS L CULTIVARS
LIGHT INTERCEPTION
SEED PRODUCTION
STRESS
CROPS
ROOTS},
   year = {1993}
}

@article{Peakeetal2013,
   author = {Peake, Allan S. and Huth, Neil I. and Kelly, Alison M. and Bell, Kerry L.},
   title = {Variation in water extraction with maize plant density and its impact on model application},
   journal = {Field Crops Research},
   volume = {146},
   number = {0},
   pages = {31-37},
   keywords = {Population
Root length density
Corn
APSIM
Drought
Soil water},
   year = {2013}
}

@article{odhiambo2001roots,
  title={Roots, soil water and crop yield: tree crop interactions in a semi-arid agroforestry system in Kenya},
  author={Odhiambo, HO and Ong, CK and Deans, JD and Wilson, Julia and Khan, AAH and Sprent, JI},
  journal={Plant and Soil},
  volume={235},
  number={2},
  pages={221--233},
  year={2001},
  publisher={Springer}
}
@article{lott2009understorey,
  title={Understorey microclimate and crop performance in a Grevillea robusta-based agroforestry system in semi-arid Kenya},
  author={Lott, JE and Ong, CK and Black, CR},
  journal={Agricultural and forest meteorology},
  volume={149},
  number={6},
  pages={1140--1151},
  year={2009},
  publisher={Elsevier}
}
@article{nair1987icraf,
  title={ICRAF Field Station at Machakos},
  author={Nair, PKR},
  journal={Agroforestry Systems},
  volume={5},
  number={3},
  pages={383--393},
  year={1987},
  publisher={Springer}
}

@article{odhiambo1999tree,
  title={Tree-crop interactions for below ground resources in drylands: root structure and functions},
  author={Odhiambo, HO and Ong, CK and Wilson, Julia and Deans, JD and Broadhead, J and Black, C},
  year={1999},
    volume={38},
      number={3},
    journal={Annals of Arid Zone},
      pages={221--237}
}

@techreport{wilson1998comparison,
  title={Comparison of tree: intercrop interactions of Gliricidia and Grevillea in semi-arid Kenya},
  author={Wilson, Julia and JD (Doug) Deans and Ong, CK and Khan, AH and Odhiambo, HO},
  year={1998},
 institution = {International Centre for Research in AgroForestry (ICRAF)},
   pages={26}
}

@phdthesis{Howard1997,
   author = {Howard, Stephen},
   title = {Resource capture and productivity of agroforestry systems in Kenya.},
   university = {University of Nottingham},
   type = {Doctor of Philosophy},
   year = {1997},
   pages={279}
}

@article{Bennell2008,
   author = {Bennell, M. R. and Verbyla, A. P.},
   title = {Quantifying the response of crops to shelter in the agricultural regions of South Australia},
   journal = {Australian Journal of Agricultural Research},
   volume = {59},
   number = {10},
   pages = {950-957},
   abstract = {Integrating belts of woody perennials into Australian farms is proposed as a method of enhancing crop productivity through shelter benefits while addressing natural resource management issues including groundwater recharge. This paper presents yield data from cereal and pulse crops collected from windbreak sites through the eastern agricultural districts of South Australia, using a harvester equipped with a yield monitor. The crop response followed the expected pattern of a competition zone of reduced yield of 1&#x2013;4 tree heights (H) adjacent to the windbreak followed by a shelter benefit zone of unchanged or improved yield extending out to a maximum of 20H. The yield response in the sheltered benefit zone is +3.7% for all cereals (2.2H&#x2013;9.7H) and is +14.0% for all pulse crops (1.7H&#x2013;10.4H). Wheat and barley have similar results, with gains in the shelter benefit zones of 4.1% and 2.1%, respectively, with windbreak competition effects resulting in net yields of 3.0% for wheat and &#x2013;1.1% for barley in the sheltered zones. Faba bean (Vicia faba) shows a strong consistent response to wind shelter, with a yield increase of 19.6% in the shelter benefit zone (1.5H&#x2013;19.6H) and net gain of 19.1% in the sheltered zone (crop edge at 1.0H and extending to 19.6H). The response of cereals to sheltered effects varied across the years of the survey, with net positive results in 1997 (7.4%) and 1999 (7.5%) and close to zero in 1998 and 2000. A theoretical prediction of potential crop yield based on climate for the years of the survey showed that 1997 and 1999 had lower yield potential than 2000 and 1998. This suggests that the climatic conditions occurring during the growing season also influence crop shelter responses. Where cereals are the predominant crop the net yield returns from windbreaks would be small, even if root pruning could be successfully undertaken.},
   year = {2008}
}

@article{Lefroy2001,
   author = {Lefroy, E. C. and Stirzaker, R. J. and Pate, J. S.},
   title = {The influence of tagasaste (Chamaecytisus proliferus Link.) trees on the water balance of an alley cropping system on deep sand in south-western Australia},
   journal = {Australian Journal of Agricultural Research},
   volume = {52},
   number = {2},
   pages = {235-246},
   abstract = {Components of the water balance of an alley cropping system were measured to assess the extent to which tree rows 30 m apart with access to a fresh, perched watertable at 5 m depth were able to capture deep drainage from an inter-cropped cereal-legume rotation. Neutron probe data showed that the 4-year-old trees, cut back to 0.6-m high at the beginning of the experiment, depleted soil water to 2, 4, and 8 m laterally from the tree rows in their first, second, and third years of coppice regrowth, respectively. Combining data from soil water depletion in summer and comparisons of deuterium: hydrogen ratios of groundwater, xylem sap of trees, and herbaceous plants, it was shown that tagasaste trees drew on soil water for 80% of their transpiration in the first winter and 40% in the second, while switching to near total dependence on groundwater each summer and early autumn. Tree water use on a whole plot basis was 170 mm in 1997 (68% from groundwater) v. 167 mm in 1998 (73% from groundwater). Recharge to the perched watertable was estimated to be 193 mm under sole crop in 1998 (52% of rainfall), reducing to 32 mm when uptake of groundwater by trees was included. The degree of complementarity between tagasaste trees and crops in alley cropping used for water management is quantified for 1998 by calculating the ratio of the distance over which trees reduced drainage to zero to the distance over which they reduced crop yield to zero. It is concluded that segregated monocultures of trees and crops would be a more appropriate strategy than a closely integrated system such as alley cropping in this case. Additional keywords: agroforestry, stable isotope natural abundance, time domain reflectometry.},
   year = {2001}
}

@article{Weedon2011,
   author = {Weedon, G. P. and Gomes, S. and Viterbo, P. and Shuttleworth, W. J. and Blyth, E. and Österle, H. and Adam, J. C. and Bellouin, N. and Boucher, O. and Best, M.},
   title = {Creation of the WATCH Forcing Data and Its Use to Assess Global and Regional Reference Crop Evaporation over Land during the Twentieth Century},
   journal = {Journal of Hydrometeorology},
   volume = {12},
   number = {5},
   pages = {823-848},
   year = {2011}
}
@article{smethurst1997paste,
  title={A paste method for estimating concentrations of
ammonium, nitrate, and phosphate in soil
solution},
  author={Smethurst, PJ and Herbert, AM and Ballard, LM},
  journal={Australian journal of soil research},
  volume={35},
  number={1},
  pages={209--225},
  year={1997},
  publisher={CSIRO}
}
@article{smethurst1999phase,
  title={Phase partitioning of ammonium in Australian and European forest soils},
  author={Smethurst, Philip J and Matschonat, Gunda and Ballard, Linda M and Dingle, Joanne K},
  journal={Communications in Soil Science \& Plant Analysis},
  volume={30},
  number={13-14},
  pages={2023--2034},
  year={1999},
  publisher={Taylor \& Francis}
}
@article{van1990defining,
  title={Defining soil buffer power: implications for ion diffusion and nutrient uptake modeling},
  author={Van Rees, KCJ and Comerford, NB and Rao, PSC},
  journal={Soil Science Society of America Journal},
  volume={54},
  number={5},
  pages={1505--1507},
  year={1990},
  publisher={Soil Science Society of America}
}

@article{Brown_Anthesis_2013,
   author = {Brown, H. E. and Jamieson, P. D. and Brooking, I. R. and Moot, D. J. and Huth, N. I.},
   title = {Integration of molecular and physiological models to explain time of anthesis in wheat},
   journal = {Annals of Botany},
   volume = {112},
   number = {9},
   pages = {1683-1703},
   note = {Brown, Hamish E
Jamieson, Peter D
Brooking, Ian R
Moot, Derrick J
Huth, Neil I
eng
England
2013/11/14 06:00
Ann Bot. 2013 Dec;112(9):1683-703. doi: 10.1093/aob/mct224. Epub 2013 Nov 11.},
   abstract = {Background and Aims A model to predict anthesis time of a wheat plant from environmental and genetic information requires integration of current concepts in physiological and molecular biology. This paper describes the structure of an integrated model and quantifies its response mechanisms. Methods Literature was reviewed to formulate the components of the model. Detailed re-analysis of physiological observations are utilized from a previous publication by the second two authors. In this approach measurements of leaf number and leaf and primordia appearance of near isogenic lines of spring and winter wheat grown for different durations in different temperature and photoperiod conditions are used to quantify mechanisms and parameters to predict time of anthesis. Key Results The model predicts the time of anthesis from the length of sequential phases: 1, embryo development; 2, dormant; 3, imbibed/emerging; 4, vegetative; 5, early reproductive; 6, pseudo-stem extension; and 7, ear development. Phase 4 ends with vernalization saturation (VS), Phase 5 with terminal spikelet (TS) and Phase 6 with flag leaf ligule appearance (FL). The durations of Phases 4 and 5 are linked to the expression of Vrn genes and are calculated in relation to change in Haun stage (HS) to account for the effects of temperature per se. Vrn1 must be expressed to sufficient levels for VS to occur. Vrn1 expression occurs at a base rate of 0.08/HS in winter 'Batten' and 0.17/HS in spring 'Batten' during Phases 1, 3 and 4. Low temperatures promote expression of Vrn1 and accelerate progress toward VS. Our hypothesis is that a repressor, Vrn4, must first be downregulated for this to occur. Rates of Vrn4 downregulation and Vrn1 upregulation have the same exponential response to temperature, but Vrn4 is quickly upregulated again at high temperatures, meaning short exposure to low temperature has no impact on the time of VS. VS occurs when Vrn1 reaches a relative expression of 0.76 and Vrn3 expression begins. However, Vrn2 represses Vrn3 expression so Vrn1 must be further upregulated to repress Vrn2 and enable Vrn3 expression. As a result, the target for Vrn1 to trigger VS was 0.76 in 8-h photoperiods (Pp) and increased at 0.026/HS under 16-h Pp as levels of Vrn2 increased. This provides a mechanism to model short-day vernalization. Vrn3 is expressed in Phase 5 (following VS), and apparent rates of Vrn3 expression increased from 0.15/HS at 8-h Pp to 0.33/HS at 16-h Pp. The final number of leaves is calculated as a function of the HS at which TS occurred (TS(HS)): 2.86 + 1.1 x TS(HS). The duration of Phase 6 is then dependent on the number of leaves left to emerge and how quickly they emerge. Conclusions The analysis integrates molecular biology and crop physiology concepts into a model framework that links different developmental genes to quantitative predictions of wheat anthesis time in different field situations.},
   ISSN = {1095-8290 (Electronic)
0305-7364 (Linking)},
   DOI = {10.1093/aob/mct224},
   url = {http://www.ncbi.nlm.nih.gov/pubmed/24220102},
   year = {2013},
   type = {Journal Article}
}

@article{Jamieson_SIRIUS_1998,
   author = {Jamieson, P. D. and Semenov, M. A. and Brooking, I. R. and Francis, G. S.},
   title = {Sirius: a mechanistic model of wheat response to environmental variation},
   journal = {European Journal of Agronomy},
   volume = {8},
   pages = {161-179},
   abstract = {The Sirius wheat simulation model calculates biomass production from intercepted photosynthetically active radiation (PAR) and grain growth from simple partitioning rules. Leaf area index (LAI) is developed from a thermal time submodel. Phenological development is calculated from the mainstem leaf appearance rate and final leaf number, with the latter determined by responses to daylength and vernalization. Effects of water and N deficits are calculated through their influences on LAI development and radiation use efficiency. The validation of the model using data from independent and near-independent experiments at Lincoln, New Zealand, and Rothamsted, UK, is described. Despite there being no calculation of tiller dynamics or grain number, the model accurately simulated the behaviour of crops exposed to a wide range of conditions. It is concluded that the accurate prediction of phenological development and LAI is much more important for grain yield prediction than are the components of yield. Although grain population is not a necessary step in yield calculation in Sirius, the model proved useful in investigating the effects of stress in setting grain number. The analysis showed that the influence of stress on partitioning of biomass to the spike during pre-anthesis spike growth was much more important in determining grain number than was the effect on biomass accumulation during the same phase.},
   keywords = {simulation-models/ wheat-/ yields-/ phenology-/ photoperiod-/ plant-development/ light-/ interception-/ temperature-/ heat-sums/ leaf-area-index/ vernalization-},
   year = {1998},
   type = {Journal Article}
}
<<<<<<< HEAD
@misc{Brown_etal_2011,
   author = {Brown, H.E and Huth, N and Holzworth, D.},
   title = {A potato model build using the APSIM Plant.NET framework},
   publisher = {Modelling and Simulation Society of Australia and New Zealand},
   pages = {961-967},
   url = {http://www.mssanz.org.au/modsim2011/B3/brown.pdf},
   year = {2011},
   type = {Conference Paper}
=======

@article{Monteith1977,
   author = {Monteith, J. L. and Moss, C. J.},
   title = {Climate and the Efficiency of Crop Production in Britain [and Discussion]},
   journal = {Philosophical Transactions of the Royal Society of London. Series B, Biological Sciences},
   volume = {281},
   number = {980},
   pages = {277-294},
   abstract = {The efficiency of crop production is defined in thermodynamic terms as the ratio of energy output (carbohydrate) to energy input (solar radiation). Temperature and water supply are the main climatic constraints on efficiency. Over most of Britain, the radiation and thermal climates are uniform and rainfall is the main discriminant of yield between regions. Total production of dry matter by barley, potatoes, sugar beet, and apples is strongly correlated with intercepted radiation and these crops form carbohydrate at about 1.4 g per MJ solar energy, equivalent to 2.4% efficiency. Crop growth in Britain may therefore be analysed in terms of (a) the amount of light intercepted during the growing season and (b) the efficiency with which intercepted light is used. The amount intercepted depends on the seasonal distribution of leaf area which, in turn, depends on temperature and soil water supply. These variables are discussed in terms of the rate and duration of development phases. A factorial analysis of efficiency shows that the major arable crops in Britain intercept only about 40% of annual solar radiation and their efficiency for supplying energy through economic yield is only about 0.3%. Some of the factors responsible for this figure are well understood and some are immutable. More work is needed to identify the factors responsible for the large differences between average commercial and record yields.},
   year = {1977}
}

@article{Reyenga1999,
   author = {Reyenga, P.J. and Howden, S. M. and Meinke, H. and McKeon, G.M.},
   title = {Modelling global change impacts on wheat cropping in south-east Queensland, Australia},
   journal = {Environmental Modelling & Software},
   volume = {14},
   pages = {297-306},
   year = {1999}
>>>>>>> 9fd49e1b
}<|MERGE_RESOLUTION|>--- conflicted
+++ resolved
@@ -634,7 +634,6 @@
    year = {1998},
    type = {Journal Article}
 }
-<<<<<<< HEAD
 @misc{Brown_etal_2011,
    author = {Brown, H.E and Huth, N and Holzworth, D.},
    title = {A potato model build using the APSIM Plant.NET framework},
@@ -643,7 +642,6 @@
    url = {http://www.mssanz.org.au/modsim2011/B3/brown.pdf},
    year = {2011},
    type = {Conference Paper}
-=======
 
 @article{Monteith1977,
    author = {Monteith, J. L. and Moss, C. J.},
@@ -663,5 +661,4 @@
    volume = {14},
    pages = {297-306},
    year = {1999}
->>>>>>> 9fd49e1b
 }