﻿<?xml version="1.0" encoding="utf-8"?>
<Project ToolsVersion="14.0" DefaultTargets="Build" xmlns="http://schemas.microsoft.com/developer/msbuild/2003">
  <Import Project="$(MSBuildExtensionsPath)\$(MSBuildToolsVersion)\Microsoft.Common.props" Condition="Exists('$(MSBuildExtensionsPath)\$(MSBuildToolsVersion)\Microsoft.Common.props')" />
  <PropertyGroup>
    <Configuration Condition=" '$(Configuration)' == '' ">Debug</Configuration>
    <Platform Condition=" '$(Platform)' == '' ">AnyCPU</Platform>
    <ProjectGuid>{83F4BD8A-A0D1-4AA7-9DC7-42AF7D9BACBA}</ProjectGuid>
    <OutputType>WinExe</OutputType>
    <AppDesignerFolder>Properties</AppDesignerFolder>
    <RootNamespace>ApsimNG</RootNamespace>
    <AssemblyName>ApsimNG</AssemblyName>
    <FileAlignment>512</FileAlignment>
    <AutoGenerateBindingRedirects>true</AutoGenerateBindingRedirects>
    <TargetFrameworkProfile />
    <TargetFrameworkVersion>v4.5</TargetFrameworkVersion>
    <StyleCopTreatErrorsAsWarnings>True</StyleCopTreatErrorsAsWarnings>
  </PropertyGroup>
  <PropertyGroup Condition=" '$(Configuration)|$(Platform)' == 'Debug|AnyCPU' ">
    <PlatformTarget>AnyCPU</PlatformTarget>
    <DebugSymbols>true</DebugSymbols>
    <DebugType>full</DebugType>
    <Optimize>false</Optimize>
    <OutputPath>..\Bin\</OutputPath>
    <DefineConstants>DEBUG;TRACE</DefineConstants>
    <ErrorReport>prompt</ErrorReport>
    <WarningLevel>4</WarningLevel>
    <Prefer32Bit>true</Prefer32Bit>
  </PropertyGroup>
  <PropertyGroup Condition=" '$(Configuration)|$(Platform)' == 'Release|AnyCPU' ">
    <PlatformTarget>AnyCPU</PlatformTarget>
    <DebugType>pdbonly</DebugType>
    <Optimize>true</Optimize>
    <OutputPath>..\Bin\</OutputPath>
    <DefineConstants>TRACE</DefineConstants>
    <ErrorReport>prompt</ErrorReport>
    <WarningLevel>4</WarningLevel>
    <Prefer32Bit>true</Prefer32Bit>
  </PropertyGroup>
  <PropertyGroup>
    <StartupObject />
  </PropertyGroup>
  <PropertyGroup Condition="'$(Configuration)|$(Platform)' == 'Debug|x86'">
    <DebugSymbols>true</DebugSymbols>
    <OutputPath>..\Bin\</OutputPath>
    <DefineConstants>DEBUG;TRACE</DefineConstants>
    <DebugType>full</DebugType>
    <PlatformTarget>x86</PlatformTarget>
    <ErrorReport>prompt</ErrorReport>
    <CodeAnalysisRuleSet>MinimumRecommendedRules.ruleset</CodeAnalysisRuleSet>
    <Prefer32Bit>true</Prefer32Bit>
    <WarningLevel>4</WarningLevel>
  </PropertyGroup>
  <PropertyGroup Condition="'$(Configuration)|$(Platform)' == 'Release|x86'">
    <OutputPath>..\Bin\</OutputPath>
    <DefineConstants>TRACE</DefineConstants>
    <Optimize>true</Optimize>
    <DebugType>pdbonly</DebugType>
    <PlatformTarget>x86</PlatformTarget>
    <ErrorReport>prompt</ErrorReport>
    <CodeAnalysisRuleSet>MinimumRecommendedRules.ruleset</CodeAnalysisRuleSet>
    <Prefer32Bit>true</Prefer32Bit>
  </PropertyGroup>
  <PropertyGroup>
    <ApplicationIcon>ApsimLogo.ico</ApplicationIcon>
  </PropertyGroup>
  <ItemGroup>
    <EmbeddedResource Include="Properties\Resources.resx">
      <Generator>ResXFileCodeGenerator</Generator>
      <LastGenOutput>Resources.Designer.cs</LastGenOutput>
    </EmbeddedResource>
    <None Include="App.config" />
    <EmbeddedResource Include="Resources\Glade\ExplorerView.glade">
      <SubType>Designer</SubType>
    </EmbeddedResource>
    <None Include="packages.config" />
    <EmbeddedResource Include="Resources\Glade\GridView.glade" />
    <EmbeddedResource Include="Resources\Glade\TabbedMetDataView.glade" />
    <EmbeddedResource Include="Resources\Glade\GraphView.glade" />
    <EmbeddedResource Include="Resources\Glade\SummaryView.glade" />
    <EmbeddedResource Include="Resources\Glade\HTMLView.glade">
      <SubType>Designer</SubType>
    </EmbeddedResource>
    <EmbeddedResource Include="Resources\Glade\DataStoreView.glade" />
    <EmbeddedResource Include="Resources\Glade\ProfileView.glade" />
    <EmbeddedResource Include="Resources\Glade\AxisView.glade">
      <SubType>Designer</SubType>
    </EmbeddedResource>
    <EmbeddedResource Include="Resources\Glade\TitleView.glade" />
    <EmbeddedResource Include="Resources\Glade\LegendView.glade" />
    <EmbeddedResource Include="Resources\Glade\MemoView.glade">
      <SubType>Designer</SubType>
    </EmbeddedResource>
    <EmbeddedResource Include="Resources\Glade\InitialWaterView.glade" />
    <EmbeddedResource Include="Resources\Glade\SeriesView.glade" />
    <EmbeddedResource Include="Resources\Glade\SupplementView.glade">
      <SubType>Designer</SubType>
    </EmbeddedResource>
    <EmbeddedResource Include="Resources\Glade\InputView.glade" />
    <EmbeddedResource Include="Resources\Glade\ReportView.glade" />
    <EmbeddedResource Include="Resources\Fonts\arial.ttf" />
    <EmbeddedResource Include="Resources\Fonts\arialbd.ttf" />
    <EmbeddedResource Include="Resources\Fonts\arialbi.ttf" />
    <EmbeddedResource Include="Resources\Fonts\ariali.ttf" />
    <EmbeddedResource Include="Resources\Fonts\cour.ttf" />
    <EmbeddedResource Include="Resources\Glade\FindAndReplace.glade" />
    <EmbeddedResource Include="Resources\Glade\MainView.glade" />
    <EmbeddedResource Include="Resources\Glade\UpgradeForm.glade" />
    <EmbeddedResource Include="Resources\Glade\TreeProxyView.glade" />
    <EmbeddedResource Include="Resources\Glade\ModelDetailsWrapperView.glade" />
    <EmbeddedResource Include="Resources\Glade\ReportActivityLedgerView.glade" />
    <None Include="Resources\Report.xshd" />
    <None Include="Resources\SyntaxHighlighting\Report.xshd" />
    <None Include="Resources\SyntaxHighlighting\Test.xshd" />
    <EmbeddedResource Include="Resources\Toolboxes\ManagementToolbox.apsimx" />
    <EmbeddedResource Include="Resources\Toolboxes\StandardToolbox.apsimx">
      <SubType>Designer</SubType>
    </EmbeddedResource>
    <EmbeddedResource Include="Resources\Toolboxes\TrainingToolbox.apsimx">
      <SubType>Designer</SubType>
    </EmbeddedResource>
    <None Include="Resources\Test.xshd" />
  </ItemGroup>
  <ItemGroup>
    <Compile Include="..\Models\Properties\AssemblyVersion.cs">
      <Link>Properties\AssemblyVersion.cs</Link>
    </Compile>
    <Compile Include="Attributes\ContextMenuAttribute.cs" />
    <Compile Include="Attributes\MainMenuAttribute.cs" />
    <Compile Include="Classes\GridCell.cs" />
    <Compile Include="Classes\HtmlToMigraDoc.cs" />
    <Compile Include="CommandHistory.cs" />
    <Compile Include="Commands\AddModelCommand.cs" />
    <Compile Include="Commands\BibTeX.cs" />
    <Compile Include="Commands\ChangeProperty.cs" />
    <Compile Include="Commands\DeleteModelCommand.cs" />
    <Compile Include="Commands\ExportNodeCommand.cs" />
    <Compile Include="Commands\IExplorerPresenter.cs" />
    <Compile Include="Commands\MoveModelCommand.cs" />
    <Compile Include="Commands\MoveModelUpDownCommand.cs" />
    <Compile Include="Commands\RenameModelCommand.cs" />
    <Compile Include="Commands\RunCommand.cs" />
    <Compile Include="Commands\SelectNodeCommand.cs" />
    <Compile Include="Commands\WriteDebugDoc.cs" />
    <Compile Include="EventArguments\GridCellsChangedArgs.cs" />
    <Compile Include="EventArguments\GridHeaderClickedArgs.cs" />
    <Compile Include="EventArguments\HoverPointArgs.cs" />
    <Compile Include="EventArguments\KeysArgs.cs" />
    <Compile Include="EventArguments\LegendClickArgs.cs" />
    <Compile Include="EventArguments\NeedContextItemsArgs.cs" />
    <Compile Include="Forms\UpgradeForm.cs" />
    <Compile Include="Classes\GridColumn.cs" />
    <Compile Include="Interfaces\IButtonView.cs" />
    <Compile Include="Interfaces\ICommand.cs" />
    <Compile Include="Interfaces\ICultivarView.cs" />
    <Compile Include="Interfaces\IExplorerView.cs" />
    <Compile Include="Interfaces\IGraphView.cs" />
    <Compile Include="Interfaces\IGridCell.cs" />
    <Compile Include="Interfaces\IGridColumn.cs" />
    <Compile Include="Interfaces\IGridView.cs" />
    <Compile Include="Interfaces\IInitialWaterView.cs" />
<<<<<<< HEAD
    <Compile Include="Interfaces\IModelDetailsWrapperView.cs" />
=======
    <Compile Include="Interfaces\IAxisView.cs" />
>>>>>>> eb4337a5
    <Compile Include="Interfaces\ISeriesView.cs" />
    <Compile Include="Interfaces\ISummaryView.cs" />
    <Compile Include="Interfaces\ISupplementView.cs" />
    <Compile Include="Interfaces\ITestView.cs" />
    <Compile Include="Main.cs" />
    <Compile Include="Menus\ContextMenu.cs" />
    <Compile Include="Menus\MainMenu.cs" />
    <Compile Include="Presenters\AddFunctionPresenter.cs" />
    <Compile Include="Presenters\AddModelPresenter.cs" />
    <Compile Include="Presenters\AxisPresenter.cs" />
    <Compile Include="Presenters\CLEMFileGRASPPresenter.cs" />
    <Compile Include="Presenters\CultivarPresenter.cs" />
    <Compile Include="Presenters\ActivityLedgerGridPresenter.cs" />
    <Compile Include="Presenters\DataStorePresenter.cs" />
    <Compile Include="Presenters\ExperimentPresenter.cs" />
    <Compile Include="Presenters\ExplorerPresenter.cs" />
    <Compile Include="Presenters\FactorPresenter.cs" />
    <Compile Include="Presenters\FolderPresenter.cs" />
    <Compile Include="Presenters\GenericPresenter.cs" />
    <Compile Include="Presenters\GraphPresenter.cs" />
    <Compile Include="Presenters\IExportable.cs" />
    <Compile Include="Presenters\InitialWaterPresenter.cs" />
    <Compile Include="Presenters\CLEMFileCropPresenter.cs" />
    <Compile Include="Presenters\InputPresenter.cs" />
    <Compile Include="Presenters\IPresenter.cs" />
    <Compile Include="Presenters\LegendPresenter.cs" />
    <Compile Include="Presenters\MainPresenter.cs" />
    <Compile Include="Presenters\ManagerPresenter.cs" />
    <Compile Include="Presenters\MapPresenter.cs" />
    <Compile Include="Presenters\MemoPresenter.cs" />
    <Compile Include="Presenters\MetDataPresenter.cs" />
    <Compile Include="Presenters\OperationsPresenter.cs" />
    <Compile Include="Presenters\ProfilePresenter.cs" />
    <Compile Include="Presenters\PropertyPresenter.cs" />
    <Compile Include="Presenters\ReportActivityLedgerPresenter.cs" />
    <Compile Include="Presenters\ReportPresenter.cs" />
    <Compile Include="Presenters\SeriesPresenter.cs" />
    <Compile Include="Presenters\SummaryPresenter.cs" />
    <Compile Include="Presenters\SupplementPresenter.cs" />
    <Compile Include="Presenters\TitlePresenter.cs" />
    <Compile Include="Presenters\TreeProxyPresenter.cs" />
    <Compile Include="Presenters\ModelDetailsWrapperPresenter.cs" />
    <Compile Include="Presenters\XYPairsPresenter.cs" />
    <Compile Include="Properties\AssemblyInfo.cs" />
    <Compile Include="Properties\Resources.Designer.cs">
      <AutoGen>True</AutoGen>
      <DesignTime>True</DesignTime>
      <DependentUpon>Resources.resx</DependentUpon>
    </Compile>
    <Compile Include="Utility\ColourPickerCell.cs" />
    <Compile Include="Utility\ColumnXYSeries.cs" />
    <Compile Include="Utility\Configuration.cs" />
    <Compile Include="Utility\DataGridViewAutoFilterColumnHeaderCell.cs" />
    <Compile Include="Utility\DataGridViewAutoFilterTextBoxColumn.cs" />
    <Compile Include="Utility\DateTimeCellType.cs" />
    <Compile Include="Utility\Excel.cs" />
    <Compile Include="Utility\FindAndReplaceForm.cs" />
    <Compile Include="Utility\Graph.cs" />
    <Compile Include="Utility\LineSeriesWithTracker.cs" />
    <Compile Include="Views\AxisView.cs" />
    <Compile Include="Views\ButtonView.cs" />
    <Compile Include="Views\CheckBoxView.cs" />
    <Compile Include="Views\CLEMFileGRASPView.cs" />
    <Compile Include="Views\ColourDropDownView.cs" />
    <Compile Include="Views\ActivityLedgerGridView.cs" />
    <Compile Include="Views\DataStoreView.cs" />
    <Compile Include="Views\DropDownView.cs" />
    <Compile Include="Views\EditBoxView.cs" />
    <Compile Include="Views\EditorView.cs" />
    <Compile Include="Views\ExplorerView.cs" />
    <Compile Include="Views\FolderView.cs" />
    <Compile Include="Views\GeneralView.cs" />
    <Compile Include="Views\GraphView.cs" />
    <Compile Include="Views\GridView.cs" />
    <Compile Include="Views\HTMLView.cs" />
    <Compile Include="Views\InitialWaterView.cs" />
    <Compile Include="Views\CLEMFileCropView.cs" />
    <Compile Include="Views\InputView.cs" />
    <Compile Include="Views\LegendView.cs" />
    <Compile Include="Views\ListBoxView.cs" />
    <Compile Include="Views\ListButtonView.cs" />
    <Compile Include="Views\MainView.cs" />
    <Compile Include="Views\ManagerView.cs" />
    <Compile Include="Views\MapView.cs" />
    <Compile Include="Views\MemoView.cs" />
    <Compile Include="Views\ModelDetailsWrapperView.cs" />
    <Compile Include="Views\ProfileView.cs" />
    <Compile Include="Views\ReportActivityLedgerView.cs" />
    <Compile Include="Views\ReportView.cs" />
    <Compile Include="Views\SeriesView.cs" />
    <Compile Include="Views\SummaryView.cs" />
    <Compile Include="Views\SupplementView.cs" />
    <Compile Include="Views\TabbedMetDataView.cs" />
    <Compile Include="Views\TitleView.cs" />
    <Compile Include="Views\TreeProxyView.cs" />
    <Compile Include="Views\ViewBase.cs" />
    <Compile Include="Views\XYPairsView.cs" />
  </ItemGroup>
  <ItemGroup>
    <None Include="Resources\Apsim.png" />
  </ItemGroup>
  <ItemGroup>
    <EmbeddedResource Include="Resources\apsim_logo.png" />
  </ItemGroup>
  <ItemGroup>
    <EmbeddedResource Include="Resources\AutoDocumentation.css" />
  </ItemGroup>
  <ItemGroup>
    <EmbeddedResource Include="Resources\Close.png" />
  </ItemGroup>
  <ItemGroup>
    <None Include="Resources\GraphData.png" />
  </ItemGroup>
  <ItemGroup>
    <EmbeddedResource Include="Resources\hd_bg.png" />
  </ItemGroup>
  <ItemGroup>
    <None Include="Resources\InitialWaterGraph.xml" />
  </ItemGroup>
  <ItemGroup>
    <EmbeddedResource Include="Resources\MenuImages\Check Soil.png" />
  </ItemGroup>
  <ItemGroup>
    <EmbeddedResource Include="Resources\MenuImages\Copy.png" />
  </ItemGroup>
  <ItemGroup>
    <EmbeddedResource Include="Resources\MenuImages\Delete.png" />
  </ItemGroup>
  <ItemGroup>
    <EmbeddedResource Include="Resources\MenuImages\Export to CSV.png" />
  </ItemGroup>
  <ItemGroup>
    <EmbeddedResource Include="Resources\MenuImages\Export to EXCEL.png" />
  </ItemGroup>
  <ItemGroup>
    <EmbeddedResource Include="Resources\MenuImages\Export to HTML.png" />
  </ItemGroup>
  <ItemGroup>
    <EmbeddedResource Include="Resources\MenuImages\Help.png" />
  </ItemGroup>
  <ItemGroup>
    <EmbeddedResource Include="Resources\MenuImages\Paste.png" />
  </ItemGroup>
  <ItemGroup>
    <EmbeddedResource Include="Resources\MenuImages\Redo.png" />
  </ItemGroup>
  <ItemGroup>
    <EmbeddedResource Include="Resources\MenuImages\Refresh.png" />
  </ItemGroup>
  <ItemGroup>
    <EmbeddedResource Include="Resources\MenuImages\Run APSIM.png" />
  </ItemGroup>
  <ItemGroup>
    <EmbeddedResource Include="Resources\MenuImages\Save As.png" />
  </ItemGroup>
  <ItemGroup>
    <EmbeddedResource Include="Resources\MenuImages\Save.png" />
  </ItemGroup>
  <ItemGroup>
    <EmbeddedResource Include="Resources\MenuImages\Split screen.png" />
  </ItemGroup>
  <ItemGroup>
    <EmbeddedResource Include="Resources\MenuImages\Undo.png" />
  </ItemGroup>
  <ItemGroup>
    <EmbeddedResource Include="Resources\MenuImages\Upgrade.png" />
  </ItemGroup>
  <ItemGroup>
    <EmbeddedResource Include="Resources\notes.wav" />
  </ItemGroup>
  <ItemGroup>
    <EmbeddedResource Include="Resources\PresenterPictures\CircularZone.png" />
  </ItemGroup>
  <ItemGroup>
    <EmbeddedResource Include="Resources\PresenterPictures\RectangularZone.png" />
  </ItemGroup>
  <ItemGroup>
    <EmbeddedResource Include="Resources\TreeViewImages\CLEM\Equipment.png" />
    <EmbeddedResource Include="Resources\TreeViewImages\CLEM\EquipmentType.png" />
    <EmbeddedResource Include="Resources\TreeViewImages\CLEM\WaterStore.png" />
    <EmbeddedResource Include="Resources\TreeViewImages\CLEM\WaterType.png" />
    <EmbeddedResource Include="Resources\TreeViewImages\CLEM\ReportResourceShortfalls.png" />
    <EmbeddedResource Include="Resources\TreeViewImages\CLEM\ReportActivitiesPerformed.png" />
    <EmbeddedResource Include="Resources\TreeViewImages\CLEM\PastureActivityManage.png" />
    <EmbeddedResource Include="Resources\TreeViewImages\CLEM\FileCrop.png" />
    <EmbeddedResource Include="Resources\TreeViewImages\CLEM\ReportResourceBalances.png" />
    <EmbeddedResource Include="Resources\TreeViewImages\CLEM\ResourcesHolder.png" />
    <EmbeddedResource Include="Resources\TreeViewImages\CLEM\ActivitiesHolder.png" />
    <EmbeddedResource Include="Resources\TreeViewImages\CLEM\ActivityFolder.png" />
    <EmbeddedResource Include="Resources\TreeViewImages\CLEM\ActivityTimerCropHarvest.png" />
    <EmbeddedResource Include="Resources\TreeViewImages\CLEM\ActivityTimerDateRange.png" />
    <EmbeddedResource Include="Resources\TreeViewImages\CLEM\ActivityTimerInterval.png" />
    <EmbeddedResource Include="Resources\TreeViewImages\CLEM\ActivityTimerMonthRange.png" />
    <EmbeddedResource Include="Resources\TreeViewImages\CLEM\AnimalFoodStore.png" />
    <EmbeddedResource Include="Resources\TreeViewImages\CLEM\AnimalFoodStoreType.png" />
    <EmbeddedResource Include="Resources\TreeViewImages\CLEM\AnimalPriceEntry.png" />
    <EmbeddedResource Include="Resources\TreeViewImages\CLEM\AnimalPricing.png" />
    <EmbeddedResource Include="Resources\TreeViewImages\CLEM\CropActivityFee.png" />
    <EmbeddedResource Include="Resources\TreeViewImages\CLEM\CropActivityManageCrop.png" />
    <EmbeddedResource Include="Resources\TreeViewImages\CLEM\CropActivityManageProduct.png" />
    <EmbeddedResource Include="Resources\TreeViewImages\CLEM\CropActivityTask.png" />
    <EmbeddedResource Include="Resources\TreeViewImages\CLEM\FileGRASP.png" />
    <EmbeddedResource Include="Resources\TreeViewImages\CLEM\Finance.png" />
    <EmbeddedResource Include="Resources\TreeViewImages\CLEM\FinanceActivityCalculateInterest.png" />
    <EmbeddedResource Include="Resources\TreeViewImages\CLEM\FinanceActivityPayExpense.png" />
    <EmbeddedResource Include="Resources\TreeViewImages\CLEM\FinanceType.png" />
    <EmbeddedResource Include="Resources\TreeViewImages\CLEM\GrazeFoodStore.png" />
    <EmbeddedResource Include="Resources\TreeViewImages\CLEM\GrazeFoodStoreType.png" />
    <EmbeddedResource Include="Resources\TreeViewImages\CLEM\GreenhouseGases.png" />
    <EmbeddedResource Include="Resources\TreeViewImages\CLEM\GreenhouseGasesType.png" />
    <EmbeddedResource Include="Resources\TreeViewImages\CLEM\HumanFoodStore.png" />
    <EmbeddedResource Include="Resources\TreeViewImages\CLEM\HumanFoodStoreType.png" />
    <EmbeddedResource Include="Resources\TreeViewImages\CLEM\Labour.png" />
    <EmbeddedResource Include="Resources\TreeViewImages\CLEM\LabourFilter.png" />
    <EmbeddedResource Include="Resources\TreeViewImages\CLEM\LabourFilterGroupSpecified.png" />
    <EmbeddedResource Include="Resources\TreeViewImages\CLEM\LabourFilterGroupUnit.png" />
    <EmbeddedResource Include="Resources\TreeViewImages\CLEM\LabourType.png" />
    <EmbeddedResource Include="Resources\TreeViewImages\CLEM\Land.png" />
    <EmbeddedResource Include="Resources\TreeViewImages\CLEM\LandType.png" />
    <EmbeddedResource Include="Resources\TreeViewImages\CLEM\OtherAnimals.png" />
    <EmbeddedResource Include="Resources\TreeViewImages\CLEM\OtherAnimalsType.png" />
    <EmbeddedResource Include="Resources\TreeViewImages\CLEM\ProductStore.png" />
    <EmbeddedResource Include="Resources\TreeViewImages\CLEM\ProductStoreType.png" />
    <EmbeddedResource Include="Resources\TreeViewImages\CLEM\ProductStoreTypeManure.png" />
    <EmbeddedResource Include="Resources\TreeViewImages\CLEM\Relationship.png" />
    <EmbeddedResource Include="Resources\TreeViewImages\CLEM\ReportRuminantHerd.png" />
    <EmbeddedResource Include="Resources\TreeViewImages\CLEM\ResourceActivitySell.png" />
    <EmbeddedResource Include="Resources\TreeViewImages\CLEM\RuminantActivityBreed.png" />
    <EmbeddedResource Include="Resources\TreeViewImages\CLEM\RuminantActivityBuySell.png" />
    <EmbeddedResource Include="Resources\TreeViewImages\CLEM\RuminantActivityCollectManureAll.png" />
    <EmbeddedResource Include="Resources\TreeViewImages\CLEM\RuminantActivityCollectManurePaddock.png" />
    <EmbeddedResource Include="Resources\TreeViewImages\CLEM\RuminantActivityFee.png" />
    <EmbeddedResource Include="Resources\TreeViewImages\CLEM\RuminantActivityFeed.png" />
    <EmbeddedResource Include="Resources\TreeViewImages\CLEM\RuminantActivityGrow.png" />
    <EmbeddedResource Include="Resources\TreeViewImages\CLEM\RuminantActivityHerdCost.png" />
    <EmbeddedResource Include="Resources\TreeViewImages\CLEM\RuminantActivityManage.png" />
    <EmbeddedResource Include="Resources\TreeViewImages\CLEM\RuminantActivityMilking.png" />
    <EmbeddedResource Include="Resources\TreeViewImages\CLEM\RuminantActivityMuster.png" />
    <EmbeddedResource Include="Resources\TreeViewImages\CLEM\RuminantActivityPredictiveStocking.png" />
    <EmbeddedResource Include="Resources\TreeViewImages\CLEM\RuminantActivityPredictiveStockingENSO.png" />
    <EmbeddedResource Include="Resources\TreeViewImages\CLEM\RuminantActivitySellDryBreeders.png" />
    <EmbeddedResource Include="Resources\TreeViewImages\CLEM\RuminantActivityTrade.png" />
    <EmbeddedResource Include="Resources\TreeViewImages\CLEM\RuminantActivityWean.png" />
    <EmbeddedResource Include="Resources\TreeViewImages\CLEM\RuminantFeedGroup.png" />
    <EmbeddedResource Include="Resources\TreeViewImages\CLEM\RuminantFilter.png" />
    <EmbeddedResource Include="Resources\TreeViewImages\CLEM\RuminantFilterGroup.png" />
    <EmbeddedResource Include="Resources\TreeViewImages\CLEM\RuminantHerd.png" />
    <EmbeddedResource Include="Resources\TreeViewImages\CLEM\RuminantInitialCohorts.png" />
    <EmbeddedResource Include="Resources\TreeViewImages\CLEM\RuminantType.png" />
    <EmbeddedResource Include="Resources\TreeViewImages\CLEM\RuminantTypeCohort.png" />
    <EmbeddedResource Include="Resources\TreeViewImages\CLEM\SummariseRuminantHerd.png" />
    <EmbeddedResource Include="Resources\TreeViewImages\CLEM\Transmutation.png" />
    <EmbeddedResource Include="Resources\TreeViewImages\CLEM\TransmutationCost.png" />
    <EmbeddedResource Include="Resources\TreeViewImages\CLEM\TruckingSettings.png" />
    <EmbeddedResource Include="Resources\TreeViewImages\CLEM\ZoneCLEM.png" />
    <EmbeddedResource Include="Resources\TreeViewImages\CFlow.png" />
    <EmbeddedResource Include="Resources\TreeViewImages\NFlow.png" />
    <EmbeddedResource Include="Resources\TreeViewImages\Solute.png" />
    <EmbeddedResource Include="Resources\TreeViewImages\LinearAfterThresholdFunction.png" />
    <EmbeddedResource Include="Resources\TreeViewImages\Evapotranspiration.png" />
    <EmbeddedResource Include="Resources\TreeViewImages\LayerStructure.png" />
    <EmbeddedResource Include="Resources\TreeViewImages\MRSpline.png" />
    <EmbeddedResource Include="Resources\TreeViewImages\OutputLayers.png" />
    <EmbeddedResource Include="Resources\TreeViewImages\WEIRDO.png" />
    <EmbeddedResource Include="Resources\TreeViewImages\CERESSoilTemperature.png" />
    <EmbeddedResource Include="Resources\TreeViewImages\SoluteManager.png" />
    <EmbeddedResource Include="Resources\TreeViewImages\Flow.png" />
    <EmbeddedResource Include="Resources\TreeViewImages\NutrientPool.png" />
    <EmbeddedResource Include="Resources\TreeViewImages\Nutrient.png" />
    <EmbeddedResource Include="Resources\TreeViewImages\LifestageReproductionProcess.png" />
    <EmbeddedResource Include="Resources\TreeViewImages\LifestageProcess.png" />
    <EmbeddedResource Include="Resources\TreeViewImages\Lifecycle.png" />
    <EmbeddedResource Include="Resources\TreeViewImages\Lifestage.png" />
    <EmbeddedResource Include="Resources\TreeViewImages\EventNamesOnGraph.png" />
    <EmbeddedResource Include="Resources\TreeViewImages\Chicory.png" />
    <EmbeddedResource Include="Resources\TreeViewImages\GenericBelowGroundOrgan.png" />
    <EmbeddedResource Include="Resources\TreeViewImages\SimpleLeaf.png" />
    <EmbeddedResource Include="Resources\TreeViewImages\Stock.png" />
    <EmbeddedResource Include="Resources\TreeViewImages\Supplement.png" />
    <EmbeddedResource Include="Resources\TreeViewImages\Chickpea.png" />
    <EmbeddedResource Include="Resources\TreeViewImages\CultivarFolder.png" />
    <EmbeddedResource Include="Resources\TreeViewImages\Map.png" />
    <EmbeddedResource Include="Resources\TreeViewImages\MovingAverageFunction.png" />
    <EmbeddedResource Include="Resources\TreeViewImages\OrganBiomassRemovalType.png" />
    <EmbeddedResource Include="Resources\TreeViewImages\SCRUM.png" />
    <EmbeddedResource Include="Resources\apsim logo32.png" />
    <EmbeddedResource Include="Resources\AIBanner.png" />
    <EmbeddedResource Include="Resources\LargeImages\Arbitrator.png" />
    <EmbeddedResource Include="Resources\LargeImages\Bean.png" />
    <EmbeddedResource Include="Resources\LargeImages\BiomassRemoval.png" />
    <EmbeddedResource Include="Resources\LargeImages\Canola.png" />
    <EmbeddedResource Include="Resources\LargeImages\Canopy.png" />
    <EmbeddedResource Include="Resources\LargeImages\Chickpea.png" />
    <EmbeddedResource Include="Resources\LargeImages\Cotton.png" />
    <EmbeddedResource Include="Resources\LargeImages\EGrandis.png" />
    <EmbeddedResource Include="Resources\LargeImages\Fieldpea.png" />
    <EmbeddedResource Include="Resources\LargeImages\forestry.png" />
    <EmbeddedResource Include="Resources\LargeImages\Grass.png" />
    <EmbeddedResource Include="Resources\LargeImages\Horsegram.png" />
    <EmbeddedResource Include="Resources\LargeImages\Lucerne.png" />
    <EmbeddedResource Include="Resources\LargeImages\Lupin.png" />
    <EmbeddedResource Include="Resources\LargeImages\Maize.png" />
    <EmbeddedResource Include="Resources\LargeImages\Millet.png" />
    <EmbeddedResource Include="Resources\LargeImages\Oats.png" />
    <EmbeddedResource Include="Resources\LargeImages\Oilpalm.png" />
    <EmbeddedResource Include="Resources\LargeImages\Pasture.png" />
    <EmbeddedResource Include="Resources\LargeImages\Peanut.png" />
    <EmbeddedResource Include="Resources\LargeImages\Potato.png" />
    <EmbeddedResource Include="Resources\LargeImages\Rice.png" />
    <EmbeddedResource Include="Resources\LargeImages\Slurp.png" />
    <EmbeddedResource Include="Resources\LargeImages\Sorghum.png" />
    <EmbeddedResource Include="Resources\LargeImages\Soybean.png" />
    <EmbeddedResource Include="Resources\LargeImages\Sugar.png" />
    <EmbeddedResource Include="Resources\LargeImages\Swim.png" />
    <EmbeddedResource Include="Resources\LargeImages\Wheat.png" />
    <EmbeddedResource Include="Resources\LargeImages\Chicory.png" />
    <EmbeddedResource Include="Resources\Function.png" />
    <EmbeddedResource Include="Resources\Property.png" />
    <EmbeddedResource Include="Resources\help.png" />
    <EmbeddedResource Include="Resources\DebugDoc.xsl" />
    <Content Include="ApsimLogo.ico" />
    <EmbeddedResource Include="Resources\MenuImages\Critical.png" />
    <EmbeddedResource Include="Resources\MenuImages\Ignore.png" />
    <EmbeddedResource Include="Resources\MenuImages\Partial.png" />
    <EmbeddedResource Include="Resources\MenuImages\Success.png" />
    <EmbeddedResource Include="Resources\MenuImages\Timer.png" />
    <EmbeddedResource Include="Resources\MenuImages\blank.png" />
    <Content Include="Resources\TreeViewImages\apsim logo32.png" />
    <None Include="Resources\window_delete1.png" />
    <None Include="Resources\Close1.png" />
    <None Include="Resources\Apsim1.png" />
    <None Include="Resources\XYPairsGraph1.xml" />
    <None Include="Resources\WaterGraph1.xml" />
    <None Include="Resources\InitialWaterGraph1.xml" />
    <EmbeddedResource Include="Resources\success.wav" />
    <None Include="Resources\XYPairsGraph.xml" />
    <None Include="Resources\window_delete.png" />
    <None Include="Resources\WaterGraph.xml" />
    <EmbeddedResource Include="Resources\TreeViewImages\Zone.png" />
    <EmbeddedResource Include="Resources\TreeViewImages\Zadok.png" />
    <EmbeddedResource Include="Resources\TreeViewImages\XYPairs.png" />
    <EmbeddedResource Include="Resources\TreeViewImages\Wheat.png" />
    <EmbeddedResource Include="Resources\TreeViewImages\WeightedTemperatureFunction.png" />
    <EmbeddedResource Include="Resources\TreeViewImages\Weather.png" />
    <EmbeddedResource Include="Resources\TreeViewImages\Water.png" />
    <EmbeddedResource Include="Resources\TreeViewImages\VariableReference.png" />
    <EmbeddedResource Include="Resources\TreeViewImages\TreeProxy.png" />
    <EmbeddedResource Include="Resources\TreeViewImages\TimeSeriesStats.png" />
    <EmbeddedResource Include="Resources\TreeViewImages\Tests.png" />
    <EmbeddedResource Include="Resources\TreeViewImages\SurfaceOrganicMatter.png" />
    <EmbeddedResource Include="Resources\TreeViewImages\SummaryFile.png" />
    <EmbeddedResource Include="Resources\TreeViewImages\Summary.png" />
    <EmbeddedResource Include="Resources\TreeViewImages\Summariser.png" />
    <EmbeddedResource Include="Resources\TreeViewImages\SugarCane.png" />
    <EmbeddedResource Include="Resources\TreeViewImages\SubtractFunction.png" />
    <EmbeddedResource Include="Resources\TreeViewImages\Structure.png" />
    <EmbeddedResource Include="Resources\TreeViewImages\StageBasedInterpolation.png" />
    <EmbeddedResource Include="Resources\TreeViewImages\SplineInterpolationFunction.png" />
    <EmbeddedResource Include="Resources\TreeViewImages\SoilWater.png" />
    <EmbeddedResource Include="Resources\TreeViewImages\SoilTemperatureWeightedFunction.png" />
    <EmbeddedResource Include="Resources\TreeViewImages\SoilTemperatureFunction.png" />
    <EmbeddedResource Include="Resources\TreeViewImages\SoilTemperatureDepthFunction.png" />
    <EmbeddedResource Include="Resources\TreeViewImages\SoilOrganicMatter.png" />
    <EmbeddedResource Include="Resources\TreeViewImages\SoilNitrogen.png" />
    <EmbeddedResource Include="Resources\TreeViewImages\SoilCropOilPalm.png" />
    <EmbeddedResource Include="Resources\TreeViewImages\SoilCrop.png" />
    <EmbeddedResource Include="Resources\TreeViewImages\SoilArbitrator.png" />
    <EmbeddedResource Include="Resources\TreeViewImages\Soil.png" />
    <EmbeddedResource Include="Resources\TreeViewImages\Slurp.png" />
    <EmbeddedResource Include="Resources\TreeViewImages\Simulations.png" />
    <EmbeddedResource Include="Resources\TreeViewImages\Simulation.png" />
    <EmbeddedResource Include="Resources\TreeViewImages\SigmoidFunction2.png" />
    <EmbeddedResource Include="Resources\TreeViewImages\SigmoidFunction.png" />
    <EmbeddedResource Include="Resources\TreeViewImages\Series.png" />
    <EmbeddedResource Include="Resources\TreeViewImages\Sample.png" />
    <EmbeddedResource Include="Resources\TreeViewImages\RUEModel.png" />
    <EmbeddedResource Include="Resources\TreeViewImages\Root.png" />
    <EmbeddedResource Include="Resources\TreeViewImages\ReproductiveOrgan.png" />
    <EmbeddedResource Include="Resources\TreeViewImages\Report.png" />
    <EmbeddedResource Include="Resources\TreeViewImages\Replacements.png" />
    <EmbeddedResource Include="Resources\TreeViewImages\Regression.png" />
    <EmbeddedResource Include="Resources\TreeViewImages\RectangularZone.png" />
    <EmbeddedResource Include="Resources\TreeViewImages\Probability.png" />
    <EmbeddedResource Include="Resources\TreeViewImages\PredictedObserved.png" />
    <EmbeddedResource Include="Resources\TreeViewImages\PowerFunction.png" />
    <EmbeddedResource Include="Resources\TreeViewImages\Potato.png" />
    <EmbeddedResource Include="Resources\TreeViewImages\Plant.png" />
    <EmbeddedResource Include="Resources\TreeViewImages\PhotoperiodFunction.png" />
    <EmbeddedResource Include="Resources\TreeViewImages\PhotoperiodDeltaFunction.png" />
    <EmbeddedResource Include="Resources\TreeViewImages\Phenology.png" />
    <EmbeddedResource Include="Resources\TreeViewImages\PhaseLookupValue.png" />
    <EmbeddedResource Include="Resources\TreeViewImages\PhaseLookup.png" />
    <EmbeddedResource Include="Resources\TreeViewImages\PhaseBasedSwitch.png" />
    <EmbeddedResource Include="Resources\TreeViewImages\OrganArbitrator.png" />
    <EmbeddedResource Include="Resources\TreeViewImages\Operations.png" />
    <EmbeddedResource Include="Resources\TreeViewImages\OnEventFunction.png" />
    <EmbeddedResource Include="Resources\TreeViewImages\OilPalm.png" />
    <EmbeddedResource Include="Resources\TreeViewImages\NodeNumberPhase.png" />
    <EmbeddedResource Include="Resources\TreeViewImages\MultiplyFunction.png" />
    <EmbeddedResource Include="Resources\TreeViewImages\MinimumFunction.png" />
    <EmbeddedResource Include="Resources\TreeViewImages\MicroClimate.png" />
    <EmbeddedResource Include="Resources\TreeViewImages\Memo.png" />
    <EmbeddedResource Include="Resources\TreeViewImages\MaximumFunction.png" />
    <EmbeddedResource Include="Resources\TreeViewImages\Manager.png" />
    <EmbeddedResource Include="Resources\TreeViewImages\Maize.png" />
    <EmbeddedResource Include="Resources\TreeViewImages\Log.png" />
    <EmbeddedResource Include="Resources\TreeViewImages\LocalMicroClimate.png" />
    <EmbeddedResource Include="Resources\TreeViewImages\LinearInterpolationFunction.png" />
    <EmbeddedResource Include="Resources\TreeViewImages\LessThanFunction.png" />
    <EmbeddedResource Include="Resources\TreeViewImages\LeafCohort.png" />
    <EmbeddedResource Include="Resources\TreeViewImages\LeafAppearancePhase.png" />
    <EmbeddedResource Include="Resources\TreeViewImages\Leaf.png" />
    <EmbeddedResource Include="Resources\TreeViewImages\Irrigation.png" />
    <EmbeddedResource Include="Resources\TreeViewImages\Input.png" />
    <EmbeddedResource Include="Resources\TreeViewImages\InPhaseTtFunction.png" />
    <EmbeddedResource Include="Resources\TreeViewImages\InitialWater.png" />
    <EmbeddedResource Include="Resources\TreeViewImages\HeightFunction.png" />
    <EmbeddedResource Include="Resources\TreeViewImages\Graph.png" />
    <EmbeddedResource Include="Resources\TreeViewImages\Grain.png" />
    <EmbeddedResource Include="Resources\TreeViewImages\GerminatingPhase.png" />
    <EmbeddedResource Include="Resources\TreeViewImages\GenericPhase.png" />
    <EmbeddedResource Include="Resources\TreeViewImages\GenericAboveGroundOrgan.png" />
    <EmbeddedResource Include="Resources\TreeViewImages\Folder.png" />
    <EmbeddedResource Include="Resources\TreeViewImages\FieldPea.png" />
    <EmbeddedResource Include="Resources\TreeViewImages\Fertiliser.png" />
    <EmbeddedResource Include="Resources\TreeViewImages\FactorValue.png" />
    <EmbeddedResource Include="Resources\TreeViewImages\Factors.png" />
    <EmbeddedResource Include="Resources\TreeViewImages\Factor.png" />
    <EmbeddedResource Include="Resources\TreeViewImages\ExternalVariable.png" />
    <EmbeddedResource Include="Resources\TreeViewImages\ExpressionFunction.png" />
    <EmbeddedResource Include="Resources\TreeViewImages\ExponentialFunction.png" />
    <EmbeddedResource Include="Resources\TreeViewImages\Experiment.png" />
    <EmbeddedResource Include="Resources\TreeViewImages\ExcelInput.png" />
    <EmbeddedResource Include="Resources\TreeViewImages\EndPhase.png" />
    <EmbeddedResource Include="Resources\TreeViewImages\EmergingPhase.png" />
    <EmbeddedResource Include="Resources\TreeViewImages\DivideFunction.png" />
    <EmbeddedResource Include="Resources\TreeViewImages\DeltaFunction.png" />
    <EmbeddedResource Include="Resources\TreeViewImages\DataStore.png" />
    <EmbeddedResource Include="Resources\TreeViewImages\Cultivar.png" />
    <EmbeddedResource Include="Resources\TreeViewImages\Constant.png" />
    <EmbeddedResource Include="Resources\TreeViewImages\CompositeBiomass.png" />
    <EmbeddedResource Include="Resources\TreeViewImages\Clock.png" />
    <EmbeddedResource Include="Resources\TreeViewImages\CircularZone.png" />
    <EmbeddedResource Include="Resources\TreeViewImages\Biomass.png" />
    <EmbeddedResource Include="Resources\TreeViewImages\BellCurveFunction.png" />
    <EmbeddedResource Include="Resources\TreeViewImages\Axis.png" />
    <EmbeddedResource Include="Resources\TreeViewImages\ArrayBiomass.png" />
    <EmbeddedResource Include="Resources\TreeViewImages\Analysis.png" />
    <EmbeddedResource Include="Resources\TreeViewImages\Alias.png" />
    <EmbeddedResource Include="Resources\TreeViewImages\AirTemperatureFunction.png" />
    <EmbeddedResource Include="Resources\TreeViewImages\AgroforestrySystem.png" />
    <EmbeddedResource Include="Resources\TreeViewImages\AgPasture.png" />
    <EmbeddedResource Include="Resources\TreeViewImages\AgeCalculatorFunction.png" />
    <EmbeddedResource Include="Resources\TreeViewImages\AddFunction.png" />
    <EmbeddedResource Include="Resources\TreeViewImages\AccumulateFunction.png" />
    <EmbeddedResource Include="Resources\Toolboxes\Toolbox.png" />
    <EmbeddedResource Include="Resources\Toolboxes\OpenFile.png" />
    <EmbeddedResource Include="Resources\Toolboxes\OpenExample.png" />
    <EmbeddedResource Include="Resources\Toolboxes\Import.png" />
  </ItemGroup>
  <ItemGroup>
    <ProjectReference Include="..\..\APSIM.Shared\APSIM.Shared.csproj">
      <Project>{e243ae8d-35e3-4397-b180-ef1e8a91ae8c}</Project>
      <Name>APSIM.Shared</Name>
    </ProjectReference>
    <ProjectReference Include="..\Models\Importer\Importer.csproj">
      <Project>{075f2644-f14e-4010-ba52-35e4b0011835}</Project>
      <Name>Importer</Name>
    </ProjectReference>
    <ProjectReference Include="..\Models\Models.csproj">
      <Project>{a3e10705-f2bb-4182-a19c-7f63222584df}</Project>
      <Name>Models</Name>
    </ProjectReference>
  </ItemGroup>
  <ItemGroup>
    <Reference Include="atk-sharp, Version=2.12.0.0, Culture=neutral, PublicKeyToken=35e10195dab3c99f, processorArchitecture=MSIL">
      <SpecificVersion>False</SpecificVersion>
      <HintPath>..\DeploymentSupport\Windows\Bin\atk-sharp.dll</HintPath>
      <Private>False</Private>
    </Reference>
    <Reference Include="ClosedXML, Version=0.76.0.0, Culture=neutral, PublicKeyToken=fd1eb21b62ae805b, processorArchitecture=MSIL">
      <HintPath>..\packages\ClosedXML.0.76.0\lib\net40-client\ClosedXML.dll</HintPath>
      <Private>True</Private>
    </Reference>
    <Reference Include="DocumentFormat.OpenXml, Version=2.5.5631.0, Culture=neutral, PublicKeyToken=31bf3856ad364e35, processorArchitecture=MSIL">
      <HintPath>..\packages\DocumentFormat.OpenXml.2.5\lib\DocumentFormat.OpenXml.dll</HintPath>
      <Private>True</Private>
    </Reference>
    <Reference Include="gdk-sharp, Version=2.12.0.0, Culture=neutral, PublicKeyToken=35e10195dab3c99f, processorArchitecture=MSIL">
      <SpecificVersion>False</SpecificVersion>
      <HintPath>..\DeploymentSupport\Windows\Bin\\gdk-sharp.dll</HintPath>
      <Private>False</Private>
    </Reference>
    <Reference Include="glib-sharp, Version=2.12.0.0, Culture=neutral, PublicKeyToken=35e10195dab3c99f, processorArchitecture=MSIL">
      <SpecificVersion>False</SpecificVersion>
      <HintPath>..\DeploymentSupport\Windows\Bin\glib-sharp.dll</HintPath>
      <Private>False</Private>
    </Reference>
    <Reference Include="gtk-dotnet, Version=2.12.0.0, Culture=neutral, PublicKeyToken=35e10195dab3c99f, processorArchitecture=MSIL">
      <SpecificVersion>False</SpecificVersion>
      <HintPath>..\DeploymentSupport\Windows\Bin\gtk-dotnet.dll</HintPath>
      <Private>False</Private>
    </Reference>
    <Reference Include="gtk-sharp, Version=2.12.0.0, Culture=neutral, PublicKeyToken=35e10195dab3c99f, processorArchitecture=MSIL">
      <SpecificVersion>False</SpecificVersion>
      <HintPath>..\DeploymentSupport\Windows\Bin\gtk-sharp.dll</HintPath>
      <Private>False</Private>
    </Reference>
    <Reference Include="HtmlAgilityPack, Version=1.6.3.0, Culture=neutral, PublicKeyToken=bd319b19eaf3b43a, processorArchitecture=MSIL">
      <HintPath>..\packages\HtmlAgilityPack.1.6.3\lib\Net45\HtmlAgilityPack.dll</HintPath>
      <Private>True</Private>
    </Reference>
    <Reference Include="ICSharpCode.NRefactory, Version=5.0.0.0, Culture=neutral, PublicKeyToken=d4bfe873e7598c49, processorArchitecture=MSIL">
      <HintPath>..\packages\ICSharpCode.NRefactory.5.5.1\lib\Net40\ICSharpCode.NRefactory.dll</HintPath>
      <Private>True</Private>
    </Reference>
    <Reference Include="ICSharpCode.NRefactory.Cecil, Version=5.0.0.0, Culture=neutral, PublicKeyToken=d4bfe873e7598c49, processorArchitecture=MSIL">
      <HintPath>..\packages\ICSharpCode.NRefactory.5.5.1\lib\Net40\ICSharpCode.NRefactory.Cecil.dll</HintPath>
      <Private>True</Private>
    </Reference>
    <Reference Include="ICSharpCode.NRefactory.CSharp, Version=5.0.0.0, Culture=neutral, PublicKeyToken=d4bfe873e7598c49, processorArchitecture=MSIL">
      <HintPath>..\packages\ICSharpCode.NRefactory.5.5.1\lib\Net40\ICSharpCode.NRefactory.CSharp.dll</HintPath>
      <Private>True</Private>
    </Reference>
    <Reference Include="ICSharpCode.NRefactory.Xml, Version=5.0.0.0, Culture=neutral, PublicKeyToken=d4bfe873e7598c49, processorArchitecture=MSIL">
      <HintPath>..\packages\ICSharpCode.NRefactory.5.5.1\lib\Net40\ICSharpCode.NRefactory.Xml.dll</HintPath>
      <Private>True</Private>
    </Reference>
    <Reference Include="MarkdownDeep, Version=1.5.4615.26275, Culture=neutral, processorArchitecture=MSIL">
      <HintPath>..\packages\MarkdownDeep.NET.1.5\lib\.NetFramework 3.5\MarkdownDeep.dll</HintPath>
      <Private>True</Private>
    </Reference>
    <Reference Include="MigraDoc.DocumentObjectModel, Version=1.50.4000.0, Culture=neutral, PublicKeyToken=f94615aa0424f9eb, processorArchitecture=MSIL">
      <HintPath>..\packages\PDFsharp-MigraDoc.1.50.4000-beta3b\lib\net20\MigraDoc.DocumentObjectModel.dll</HintPath>
      <Private>True</Private>
    </Reference>
    <Reference Include="MigraDoc.Rendering, Version=1.50.4000.0, Culture=neutral, PublicKeyToken=f94615aa0424f9eb, processorArchitecture=MSIL">
      <HintPath>..\packages\PDFsharp-MigraDoc.1.50.4000-beta3b\lib\net20\MigraDoc.Rendering.dll</HintPath>
      <Private>True</Private>
    </Reference>
    <Reference Include="MigraDoc.RtfRendering, Version=1.50.4000.0, Culture=neutral, PublicKeyToken=f94615aa0424f9eb, processorArchitecture=MSIL">
      <HintPath>..\packages\PDFsharp-MigraDoc.1.50.4000-beta3b\lib\net20\MigraDoc.RtfRendering.dll</HintPath>
      <Private>True</Private>
    </Reference>
    <Reference Include="Mono.Cairo, Version=4.0.0.0, Culture=neutral, PublicKeyToken=0738eb9f132ed756, processorArchitecture=MSIL">
      <SpecificVersion>False</SpecificVersion>
      <HintPath>..\DeploymentSupport\Windows\Bin\Mono.Cairo.dll</HintPath>
      <Private>False</Private>
    </Reference>
    <Reference Include="Mono.Cecil, Version=0.9.6.0, Culture=neutral, PublicKeyToken=0738eb9f132ed756, processorArchitecture=MSIL">
      <HintPath>..\packages\Mono.Cecil.0.9.6.4\lib\net45\Mono.Cecil.dll</HintPath>
      <Private>True</Private>
    </Reference>
    <Reference Include="Mono.Cecil.Mdb, Version=0.9.6.0, Culture=neutral, PublicKeyToken=0738eb9f132ed756, processorArchitecture=MSIL">
      <HintPath>..\packages\Mono.Cecil.0.9.6.4\lib\net45\Mono.Cecil.Mdb.dll</HintPath>
      <Private>True</Private>
    </Reference>
    <Reference Include="Mono.Cecil.Pdb, Version=0.9.6.0, Culture=neutral, PublicKeyToken=0738eb9f132ed756, processorArchitecture=MSIL">
      <HintPath>..\packages\Mono.Cecil.0.9.6.4\lib\net45\Mono.Cecil.Pdb.dll</HintPath>
      <Private>True</Private>
    </Reference>
    <Reference Include="Mono.Cecil.Rocks, Version=0.9.6.0, Culture=neutral, PublicKeyToken=0738eb9f132ed756, processorArchitecture=MSIL">
      <HintPath>..\packages\Mono.Cecil.0.9.6.4\lib\net45\Mono.Cecil.Rocks.dll</HintPath>
      <Private>True</Private>
    </Reference>
    <Reference Include="Mono.TextEditor, Version=1.0.0.0, Culture=neutral, processorArchitecture=MSIL">
      <SpecificVersion>False</SpecificVersion>
      <HintPath>Assemblies\Mono.TextEditor.dll</HintPath>
      <Private>True</Private>
    </Reference>
    <Reference Include="MonoMac, Version=0.0.0.0, Culture=neutral, processorArchitecture=MSIL">
      <SpecificVersion>False</SpecificVersion>
      <HintPath>Assemblies\MonoMac.dll</HintPath>
      <Private>False</Private>
    </Reference>
    <Reference Include="OxyPlot, Version=2.0.0.0, Culture=neutral, PublicKeyToken=638079a8f0bd61e9, processorArchitecture=MSIL">
      <HintPath>..\packages\OxyPlot.Core.2.0.0-unstable0996\lib\net45\OxyPlot.dll</HintPath>
      <Private>True</Private>
    </Reference>
    <Reference Include="OxyPlot.GtkSharp, Version=2.0.0.0, Culture=neutral, PublicKeyToken=245eacd6b5d2d338, processorArchitecture=MSIL">
      <HintPath>..\packages\OxyPlot.GtkSharp.2.0.0-unstable0996\lib\net45\OxyPlot.GtkSharp.dll</HintPath>
      <Private>True</Private>
    </Reference>
    <Reference Include="pango-sharp, Version=2.12.0.0, Culture=neutral, PublicKeyToken=35e10195dab3c99f, processorArchitecture=MSIL">
      <SpecificVersion>False</SpecificVersion>
      <HintPath>..\DeploymentSupport\Windows\Bin\pango-sharp.dll</HintPath>
      <Private>False</Private>
    </Reference>
    <Reference Include="PdfSharp, Version=1.50.4000.0, Culture=neutral, PublicKeyToken=f94615aa0424f9eb, processorArchitecture=MSIL">
      <HintPath>..\packages\PDFsharp-MigraDoc.1.50.4000-beta3b\lib\net20\PdfSharp.dll</HintPath>
      <Private>True</Private>
    </Reference>
    <Reference Include="PdfSharp.Charting, Version=1.50.4000.0, Culture=neutral, PublicKeyToken=f94615aa0424f9eb, processorArchitecture=MSIL">
      <HintPath>..\packages\PDFsharp-MigraDoc.1.50.4000-beta3b\lib\net20\PdfSharp.Charting.dll</HintPath>
      <Private>True</Private>
    </Reference>
    <Reference Include="System" />
    <Reference Include="System.Data" />
    <Reference Include="System.Data.DataSetExtensions" />
    <Reference Include="System.Drawing" />
    <Reference Include="System.XML" />
    <Reference Include="webkit-sharp, Version=1.1.15.0, Culture=neutral, PublicKeyToken=eaa1d335d2e19745, processorArchitecture=MSIL">
      <SpecificVersion>False</SpecificVersion>
      <HintPath>Assemblies\webkit-sharp.dll</HintPath>
      <Private>False</Private>
    </Reference>
    <Reference Include="System.Windows.Forms" />
  </ItemGroup>
  <ItemGroup />
  <Import Project="$(MSBuildToolsPath)\Microsoft.CSharp.targets" />
  <!-- To modify your build process, add your task inside one of the targets below and uncomment it. 
       Other similar extension points exist, see Microsoft.Common.targets.
  <Target Name="BeforeBuild">
  </Target>
  <Target Name="AfterBuild">
  </Target>
  -->
</Project><|MERGE_RESOLUTION|>--- conflicted
+++ resolved
@@ -158,11 +158,6 @@
     <Compile Include="Interfaces\IGridColumn.cs" />
     <Compile Include="Interfaces\IGridView.cs" />
     <Compile Include="Interfaces\IInitialWaterView.cs" />
-<<<<<<< HEAD
-    <Compile Include="Interfaces\IModelDetailsWrapperView.cs" />
-=======
-    <Compile Include="Interfaces\IAxisView.cs" />
->>>>>>> eb4337a5
     <Compile Include="Interfaces\ISeriesView.cs" />
     <Compile Include="Interfaces\ISummaryView.cs" />
     <Compile Include="Interfaces\ISupplementView.cs" />
