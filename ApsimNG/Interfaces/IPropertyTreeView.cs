﻿
namespace UserInterface.Interfaces
{
    using System;
    using System.Collections.Generic;
    using System.Runtime.Serialization;
    using EventArguments;

    /// <summary>
    /// The interface for an explorer view.
    /// NB: All node paths are compatible with XmlHelper node paths.
    /// e.g.  /simulations/test/clock
    /// </summary>
    public interface IPropertyTreeView
    {
        /// <summary>
        /// This event will be invoked when a node is selected not by the user
        /// but by an Undo command.
        /// </summary>
        event EventHandler<NodeSelectedArgs> SelectedNodeChanged;

        /// <summary>Refreshes the entire tree from the specified descriptions.</summary>
        /// <param name="nodeDescriptions">The nodes descriptions.</param>
        void Refresh(TreeViewNode nodeDescriptions);

        /// <summary>Gets or sets the currently selected node.</summary>
        /// <value>The selected node.</value>
        string SelectedNode { get; set; }

        /// <summary>
        /// Add a view to the right hand panel.
        /// </summary>
        void AddRightHandView(object Control);

        /// <summary>Get a screen shot of the right hand panel.</summary>
        System.Drawing.Image GetScreenshotOfRightHandPanel();

        /// <summary>
        /// Get whatever text is currently on the clipboard
        /// </summary>
        /// <returns></returns>
        string GetClipboardText(string clipboardName);

        /// <summary>
        /// Place text on the clipboard
        /// </summary>
        /// <param name="text"></param>
        void SetClipboardText(string text, string clipboardName);

        /// <summary>
        /// Gets or sets the width of the tree view.
        /// </summary>
        Int32 TreeWidth { get; set; }

        /// <summary>Show the wait cursor</summary>
        /// <param name="wait">If true will show the wait cursor otherwise the normal cursor.</param>
        void ShowWaitCursor(bool wait);
    }
<<<<<<< HEAD
=======

>>>>>>> 2d11df67
}<|MERGE_RESOLUTION|>--- conflicted
+++ resolved
@@ -56,8 +56,5 @@
         /// <param name="wait">If true will show the wait cursor otherwise the normal cursor.</param>
         void ShowWaitCursor(bool wait);
     }
-<<<<<<< HEAD
-=======
 
->>>>>>> 2d11df67
 }