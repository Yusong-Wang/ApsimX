--- conflicted
+++ resolved
@@ -317,14 +317,9 @@
             try
             {
                 File.WriteAllText(path, csv.ToString());
-<<<<<<< HEAD
-                explorerPresenter.MainPresenter.ShowMessage("Successfully generated " + path + ".", Simulation.MessageType.Information);
-            } catch (Exception e)
-=======
                 explorerPresenter.MainPresenter.ShowMessage("Successfully generated " + path + ".", Simulation.ErrorLevel.Information);
             }
             catch (Exception e)
->>>>>>> 627d3bd3
             {
                 explorerPresenter.MainPresenter.ShowError(e);
             }
