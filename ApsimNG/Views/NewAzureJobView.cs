﻿using System;
using Gtk;
using System.IO;
using System.ComponentModel;
using ApsimNG.Cloud;

namespace UserInterface.Views
{   
    public class NewAzureJobView : ViewBase
    {
<<<<<<< HEAD
        public Presenters.INewCloudJobPresenter Presenter { get; set; }
        public BackgroundWorker SubmitJob { get; set; }
        public JobParameters jobParams { get; set; }             
        public Button btnOK;
        public Label lblStatus;

        public string Status { get { return lblStatus.Text; }
                               set {
                                    Application.Invoke(delegate
                                    {
                                        lblStatus.UseMarkup = true;
                                        lblStatus.Markup = "<span foreground=\"blue\" underline=\"single\">" + value + "</span>";
                                        //lblStatus.Text = value;
                                    });
                               }
                             }
=======
        // There are a lot of commented-out controls in this view which may be used at some point in the future.
>>>>>>> 627d3bd3
        private Entry entryName;
        private RadioButton radioApsimDir;
        //private RadioButton radioBob;
        private RadioButton radioApsimZip;
        //private Entry entryVersion;
        //private Entry entryRevision;
        private Entry entryApsimDir;
        private Entry entryApsimZip;
        private Button btnApsimDir;
        private Button btnApsimZip;
        //private Button btnBob;
        private Entry entryOutputDir;
        private ComboBox comboCoreCount;
        private CheckButton chkEmail;
        private Entry entryEmail;
        private CheckButton chkDownload;
        private CheckButton chkSummarise;
        private CheckButton chkSaveModels;
        private Entry entryModelPath;
        private Button btnModelPath;
        private Label lblStatus;

        public NewAzureJobView(ViewBase owner) : base(owner)
        {
            SubmitJob = new BackgroundWorker();
            // this vbox holds both alignment objects (which in turn hold the frames)
            VBox vboxPrimary = new VBox(false, 10);

            // this is the alignment object which holds the azure job frame
            Alignment primaryContainer = new Alignment(0f, 0f, 0f, 0f);
            primaryContainer.LeftPadding = primaryContainer.RightPadding = primaryContainer.TopPadding = primaryContainer.BottomPadding = 5;

            // Azure Job Frame
            Frame frmAzure = new Frame("Azure Job");

            Alignment alignTblAzure = new Alignment(0.5f, 0.5f, 1f, 1f);
            alignTblAzure.LeftPadding = alignTblAzure.RightPadding = alignTblAzure.TopPadding = alignTblAzure.BottomPadding = 5;

            // Azure table - contains all fields in the azure job frame
            Table tblAzure = new Table(4, 2, false);
            tblAzure.RowSpacing = 5;
            // Job Name
            Label lblName = new Label("Job Description/Name:");
            lblName.Xalign = 0;
            lblName.Yalign = 0.5f;

            entryName = new Entry();

            tblAzure.Attach(lblName, 0, 1, 0, 1, AttachOptions.Fill, AttachOptions.Fill, 0, 0);
            tblAzure.Attach(entryName, 1, 2, 0, 1, (AttachOptions.Fill | AttachOptions.Expand), AttachOptions.Fill, 20, 0);

            // Number of cores
            Label lblCores = new Label("Number of CPU cores to use:");
            lblCores.Xalign = 0;
            lblCores.Yalign = 0.5f;

            // use the same core count options as in MARS (16, 32, 48, 64, ... , 128, 256)
            comboCoreCount = ComboBox.NewText();
            for (int i = 16; i <= 128; i += 16) comboCoreCount.AppendText(i.ToString());
            comboCoreCount.AppendText("256");

            comboCoreCount.Active = 0;

            // combo boxes cannot be aligned, so it is placed in an alignment object, which can be aligned
            Alignment comboAlign = new Alignment(0f, 0.5f, 0.25f, 1f);
            comboAlign.Add(comboCoreCount);

            tblAzure.Attach(lblCores, 0, 1, 1, 2, AttachOptions.Fill, AttachOptions.Fill, 0, 0);
            tblAzure.Attach(comboAlign, 1, 2, 1, 2, (AttachOptions.Fill | AttachOptions.Expand), AttachOptions.Fill, 20, 0);



            // User doesn't get to choose a model via the form anymore. It comes from the context of the right click
            
            // Model selection frame
            Frame frmModelSelect = new Frame("Model Selection");

            // Alignment to ensure a 5px border around the inside of the frame
            Alignment alignModel = new Alignment(0f, 0f, 1f, 1f);
            alignModel.LeftPadding = alignModel.RightPadding = alignModel.TopPadding = alignModel.BottomPadding = 5;
            Table tblModel = new Table(2, 3, false);
            tblModel.ColumnSpacing = 5;
            tblModel.RowSpacing = 10;

            chkSaveModels = new CheckButton("Save model files");
            chkSaveModels.Toggled += ChkSaveModels_Toggled;
            entryModelPath = new Entry();
            btnModelPath = new Button("...");
            btnModelPath.Clicked += BtnModelPath_Click;
            
            chkSaveModels.Active = true;
            chkSaveModels.Active = false;
            

            HBox hboxModelpath = new HBox();
            hboxModelpath.PackStart(entryModelPath, true, true, 0);
            hboxModelpath.PackStart(btnModelPath, false, false, 5);
            
            tblAzure.Attach(chkSaveModels, 0, 1, 2, 3, AttachOptions.Fill, AttachOptions.Fill, 0, 0);
            tblAzure.Attach(hboxModelpath, 1, 2, 2, 3, (AttachOptions.Fill | AttachOptions.Expand), AttachOptions.Fill, 0, 0);

            //Apsim Version Selection frame/table		
            Frame frmVersion = new Frame("APSIM Next Generation Version Selection");
            Table tblVersion = new Table(2, 3, false);            
            tblVersion.ColumnSpacing = 5;
            tblVersion.RowSpacing = 10;

            // Alignment to ensure a 5px border on the inside of the frame
            Alignment alignVersion = new Alignment(0f, 0f, 1f, 1f);
            alignVersion.LeftPadding = alignVersion.RightPadding = alignVersion.TopPadding = alignVersion.BottomPadding = 5;

            /*
            // use from online source
            // TODO: find/implement a Bob equivalent
            HBox hbxBob = new HBox();
            radioBob = new RadioButton("Use APSIM Next Generation from an online source (Bob?)");
            radioBob.Toggled += new EventHandler(radioBob_Changed);
            Label lblVersion = new Label("Version:");
            entryVersion = new Entry();
            Label lblRevision = new Label("Revision:");
            entryRevision = new Entry();

            hbxBob.Add(radioBob);
            hbxBob.Add(lblVersion);
            hbxBob.Add(entryVersion);
            hbxBob.Add(lblRevision);
            hbxBob.Add(entryRevision);

            btnBob = new Button("...");
            btnBob.Clicked += new EventHandler(btnBob_Click);

            tblVersion.Attach(hbxBob, 0, 2, 0, 1, (AttachOptions.Fill | AttachOptions.Expand), AttachOptions.Fill, 0, 0);
            tblVersion.Attach(btnBob, 2, 3, 0, 1, AttachOptions.Fill, AttachOptions.Fill, 0, 0);
            */
            // use Apsim from a directory

            radioApsimDir = new RadioButton("Use APSIM Next Generation from a directory");
            radioApsimDir.Toggled += new EventHandler(RadioApsimDir_Changed);
            // populate this input field with the directory containing this executable		
            entryApsimDir = new Entry(Directory.GetParent(Path.GetDirectoryName(System.Reflection.Assembly.GetExecutingAssembly().Location)).ToString());
            btnApsimDir = new Button("...");
            btnApsimDir.Clicked += new EventHandler(BtnApsimDir_Click);
            tblVersion.Attach(radioApsimDir, 0, 1, 0, 1, AttachOptions.Fill, AttachOptions.Fill, 0, 0);
            tblVersion.Attach(entryApsimDir, 1, 2, 0, 1, (AttachOptions.Fill | AttachOptions.Expand), AttachOptions.Fill, 0, 0);
            tblVersion.Attach(btnApsimDir, 2, 3, 0, 1, AttachOptions.Fill, AttachOptions.Fill, 0, 0);

            // use a zipped version of Apsim

            radioApsimZip = new RadioButton(radioApsimDir, "Use a zipped version of APSIM Next Generation");
            radioApsimZip.Toggled += new EventHandler(RadioApsimZip_Changed);
            entryApsimZip = new Entry();
            btnApsimZip = new Button("...");
            btnApsimZip.Clicked += new EventHandler(BtnApsimZip_Click);

            tblVersion.Attach(radioApsimZip, 0, 1, 1, 2, AttachOptions.Fill, AttachOptions.Fill, 0, 0);
            tblVersion.Attach(entryApsimZip, 1, 2, 1, 2, (AttachOptions.Fill | AttachOptions.Expand), AttachOptions.Fill, 0, 0);
            tblVersion.Attach(btnApsimZip, 2, 3, 1, 2, AttachOptions.Fill, AttachOptions.Fill, 0, 0);

            




            alignVersion.Add(tblVersion);
            frmVersion.Add(alignVersion);

            tblAzure.Attach(frmVersion, 0, 2, 3, 4, AttachOptions.Fill, AttachOptions.Fill, 0, 0);

            // toggle the default radio button to ensure appropriate entries/buttons are greyed out by default
            radioApsimDir.Active = true;
            radioApsimZip.Active = true;
            radioApsimDir.Active = true;

            // add azure job table to azure alignment, and add that to the azure job frame
            alignTblAzure.Add(tblAzure);
            frmAzure.Add(alignTblAzure);

            // Results frame
            Frame frameResults = new Frame("Results");
            // Alignment object to ensure a 10px border around the inside of the results frame		
            Alignment alignFrameResults = new Alignment(0f, 0f, 1f, 1f);
            alignFrameResults.LeftPadding = alignFrameResults.RightPadding = alignFrameResults.TopPadding = alignFrameResults.BottomPadding = 10;
            Table tblResults = new Table(4, 3, false);
            tblResults.ColumnSpacing = 5;
            tblResults.RowSpacing = 5;

            // Auto send email
            chkEmail = new CheckButton("Send email  upon completion to:");
            entryEmail = new Entry();




            tblResults.Attach(chkEmail, 0, 1, 0, 1, AttachOptions.Fill, AttachOptions.Fill, 0, 0);
            tblResults.Attach(entryEmail, 1, 2, 0, 1, (AttachOptions.Expand | AttachOptions.Fill), AttachOptions.Fill, 0, 0);


            // Auto download results
            chkDownload = new CheckButton("Automatically download results once complete");
            chkSummarise = new CheckButton("Summarise Results");

            tblResults.Attach(chkDownload, 0, 1, 1, 2, AttachOptions.Fill, AttachOptions.Fill, 0, 0);
            tblResults.Attach(chkSummarise, 1, 3, 1, 2, (AttachOptions.Fill | AttachOptions.Expand), AttachOptions.Fill, 0, 0);

            // Output dir

            Label lblOutputDir = new Label("Output Directory:");
            lblOutputDir.Xalign = 0;
            entryOutputDir = new Entry((string)AzureSettings.Default["OutputDir"]);

            Button btnOutputDir = new Button("...");
            btnOutputDir.Clicked += new EventHandler(BtnOutputDir_Click);

            tblResults.Attach(lblOutputDir, 0, 1, 2, 3, AttachOptions.Fill, AttachOptions.Fill, 0, 0);
            tblResults.Attach(entryOutputDir, 1, 2, 2, 3, AttachOptions.Fill, AttachOptions.Fill, 0, 0);
            tblResults.Attach(btnOutputDir, 2, 3, 2, 3, AttachOptions.Fill, AttachOptions.Fill, 0, 0);


            Alignment alignNameTip = new Alignment(0f, 0f, 1f, 1f);
            Label lblNameTip = new Label("(note: if you close Apsim before the job completes, the results will not be automatically downloaded)");
            alignNameTip.Add(lblNameTip);

            tblResults.Attach(alignNameTip, 0, 3, 3, 4, AttachOptions.Fill, AttachOptions.Fill, 0, 0);



            alignFrameResults.Add(tblResults);
            frameResults.Add(alignFrameResults);



            // OK/Cancel buttons
            
            BtnOK = new Button("OK");
            BtnOK.Clicked += new EventHandler(BtnOK_Click);
            Button btnCancel = new Button("Cancel");
            btnCancel.Clicked += new EventHandler(BtnCancel_Click);
            HBox hbxButtons = new HBox(true, 0);
            hbxButtons.PackEnd(btnCancel, false, true, 0);
            hbxButtons.PackEnd(BtnOK, false, true, 0);
            Alignment alignButtons = new Alignment(1f, 0f, 0.2f, 0f);            
            alignButtons.Add(hbxButtons);
            lblStatus = new Label("");
            lblStatus.Xalign = 0f;

            // Add Azure frame to primary vbox
            vboxPrimary.PackStart(frmAzure, false, true, 0);
            // add results frame to primary vbox
            vboxPrimary.PackStart(frameResults, false, true, 0);
            vboxPrimary.PackStart(alignButtons, false, true, 0);
            vboxPrimary.PackStart(lblStatus, false, true, 0);
            // Add primary vbox to alignment
            primaryContainer.Add(vboxPrimary);
            _mainWidget = primaryContainer;            
        }

        public Presenters.INewCloudJobPresenter Presenter { get; set; }
        public BackgroundWorker SubmitJob { get; set; }
        public JobParameters JobParams { get; set; }
        public Button BtnOK;

        public string JobName
        {
            get
            {
                return entryName.Text;
            }
            set
            {
                entryName.Text = value;
            }
        }

        public string Status
        {
            get
            {
                return lblStatus.Text;
            }
            set
            {
                Application.Invoke(delegate
                {
                    lblStatus.Text = value;
                });
            }
        }

        /// <summary>
        /// Updates the status label.
        /// </summary>
        /// <param name="status">Status to be displayed.</param>
        public void DisplayStatus(string status)
        {
            // run IO on Gtk main loop thread
            Application.Invoke(delegate
            {
                lblStatus.Text = status;
            });
        }

        /// <summary>
        /// Closes the job submission panel.
        /// </summary>
        /// <param name="sender"></param>
        /// <param name="e"></param>
        private void BtnCancel_Click(object sender, EventArgs e)
        {
            Presenter.CancelJobSubmission();
        }

        /// <summary>
        /// Bundles up the user's settings and sends the data to the presenter to submit the job.
        /// </summary>
        /// <param name="sender"></param>
        /// <param name="e"></param>
        private void BtnOK_Click(object sender, EventArgs e)
        {
            string apsimPath = radioApsimDir.Active ? entryApsimDir.Text : entryApsimZip.Text;

            JobParams = new JobParameters
            {
                PoolVMCount = Int32.Parse(comboCoreCount.ActiveText) / 16,
                JobDisplayName = entryName.Text,
                Recipient = chkEmail.Active ? entryEmail.Text : "",
                ModelPath = chkSaveModels.Active ? entryModelPath.Text : Path.GetTempPath() + Guid.NewGuid(),
                SaveModelFiles = chkSaveModels.Active,
                ApsimFromDir = radioApsimDir.Active,
                OutputDir = entryOutputDir.Text,
                AutoDownload = chkDownload.Active,
                Summarise = chkSummarise.Active,
                ApplicationPackageVersion = Path.GetFileName(apsimPath).Substring(Path.GetFileName(apsimPath).IndexOf('-') + 1),
                ApplicationPackagePath = apsimPath
            };

            Presenter.SubmitJob(JobParams);
        }

        /// <summary>
        /// Tests if a string starts with a vowel.
        /// </summary>
        /// <param name="st"></param>
        /// <returns>True if st starts with a vowel, false otherwise.</returns>
        private bool StartsWithVowel(string st)
        {
             return "aeiou".IndexOf(st[0]) >= 0;
        }

<<<<<<< HEAD
        /// <summary>
        /// Opens a file chooser dialog so the user can choose a file with a specific extension.
        /// </summary>
        /// <param name="extensions">List of allowed file extensions. Extensions should not have a . in them, e.g. zip or tar or cs are valid but .cpp is not</param>
        /// <param name="extName">Name of the file type</param>
        /// <returns></returns>
        public string GetFile(List<string> extensions, string extName = "")
        {
            string path = "";
            string indefiniteArticle = StartsWithVowel(extName) ? "an" : "a"; // get that grammar correct
            FileChooserDialog f = new FileChooserDialog("Choose " + indefiniteArticle + " " + extName + " file",
                                                         null,
                                                         FileChooserAction.Open,
                                                         "Cancel", ResponseType.Cancel,
                                                         "Select", ResponseType.Accept);
            FileFilter filter = new FileFilter();
            filter.Name = extName;
            foreach (string extension in extensions)
            {
                filter.AddPattern("*." + extension);
            }
            f.AddFilter(filter);

            try
            {
                if (f.Run() == (int)ResponseType.Accept)
                {
                    path = f.Filename;
                }
            }
            catch (Exception e)
            {
                Presenter.ShowError(e);
            }
            f.Destroy();
            return path;
        }
        

        /// <summary>Opens a file chooser dialog for the user to choose a .zip file.</summary>	
        /// <return>The path of the chosen zip file</return>
        public string GetZipFile()
        {
            string path = "";

            FileChooserDialog f = new FileChooserDialog("Choose a zip file to open",
                                                        null,
                                                        FileChooserAction.Open,
                                                        "Cancel", ResponseType.Cancel,
                                                        "Select", ResponseType.Accept);
            FileFilter zipFilter = new FileFilter();
            zipFilter.Name = "ZIP File";
            zipFilter.AddPattern("*.zip");
            f.AddFilter(zipFilter);

            try
            {
                if (f.Run() == (int)ResponseType.Accept)
                {
                    path = f.Filename;
                }
            }
            catch (Exception err)
            {
                Presenter.ShowError(err);
            }
            f.Destroy();
            return path;
            
        }

        /// <summary>Opens a file chooser dialog for the user to choose a directory.</summary>	
        /// <return>The path of the chosen directory</return>
        private string GetDirectory()
        {
            
            FileChooserDialog fc = new FileChooserDialog(
                                        "Choose the file to open",
                                        null,
                                        FileChooserAction.SelectFolder,
                                        "Cancel", ResponseType.Cancel,
                                        "Select Folder", ResponseType.Accept);            
            //FileChooserDialog fileChooser = new FileChooserDialog(prompt, null, action, "Cancel", ResponseType.Cancel, btnText, ResponseType.Accept);
            string path = "";

            try
            {
                if (fc.Run() == (int)ResponseType.Accept)
                {
                    path = fc.Filename;
                }
            }
            catch (Exception err)
            {
                Presenter.ShowError(err);
            }
            fc.Destroy();
            return path;            
        }
=======
>>>>>>> 627d3bd3
        /*
        /// <summary>
        /// Toggle Event handler for online version of ApsimX radio button.
        /// Greys out the input fields/buttons associated with the other radio buttons in this group.
        /// </summary>
        private void radioBob_Changed(object sender, EventArgs e)
        {
            if (radioBob.Active)
            {
                entryApsimDir.IsEditable = false;
                entryApsimDir.Sensitive = false;
                btnApsimDir.Sensitive = false;

                entryApsimZip.IsEditable = false;
                entryApsimZip.Sensitive = false;
                btnApsimZip.Sensitive = false;

                entryVersion.IsEditable = true;
                entryVersion.Sensitive = true;

                entryRevision.IsEditable = true;
                entryRevision.Sensitive = true;

                btnBob.Sensitive = true;
            }
        }
        */

        /// <summary>
        /// Toggle Event handler for run ApsimX from a directory radio button.
        /// Greys out the input fields/buttons associated with the other radio buttons in this group.
        /// </summary>
        private void RadioApsimDir_Changed(object sender, EventArgs e)
        {
            if (radioApsimDir.Active)
            {
                /*
                entryVersion.IsEditable = false;
                entryVersion.Sensitive = false;

                entryRevision.IsEditable = false;
                entryRevision.Sensitive = false;

                btnBob.Sensitive = false;
                */
                entryApsimZip.IsEditable = false;
                entryApsimZip.Sensitive = false;
                btnApsimZip.Sensitive = false;

                entryApsimDir.IsEditable = true;
                entryApsimDir.Sensitive = true;
                btnApsimDir.Sensitive = true;
            }
        }

        /// <summary>
        /// Toggle Event handler for run ApsimX from a zip file radio button.
        /// Greys out the input fields/buttons associated with the other radio buttons in this group.
        /// </summary>
        private void RadioApsimZip_Changed(object sender, EventArgs e)
        {
            if (radioApsimZip.Active)
            {
                /*
                entryVersion.IsEditable = false;
                entryVersion.Sensitive = false;

                entryRevision.IsEditable = false;
                entryRevision.Sensitive = false;
                entryRevision.Text = "";

                btnBob.Sensitive = false;
                */
                entryApsimDir.IsEditable = false;
                entryApsimDir.Sensitive = false;
                btnApsimDir.Sensitive = false;

                entryApsimZip.IsEditable = true;
                entryApsimZip.Sensitive = true;
                btnApsimZip.Sensitive = true;
            }
        }

        private void BtnBob_Click(object sender, EventArgs e)
        {
            // just leaving this here in case we ever end up implementing the online source functionality
        }

        private void BtnApsimDir_Click(object sender, EventArgs e)
        {
            entryApsimDir.Text = ViewBase.AskUserForDirectory("Select the ApsimX folder");
        }

        private void BtnApsimZip_Click(object sender, EventArgs e)
        {
            entryApsimZip.Text = ViewBase.AskUserForFileName("Please select a zipped file", "Zip file (*.zip) | *.zip");
        }

        private void BtnOutputDir_Click(object sender, EventArgs e)
        {
            entryOutputDir.Text = ViewBase.AskUserForDirectory("Select an output folder");
        }        

        private void ChkSaveModels_Toggled(object sender, EventArgs e)
        {
            entryModelPath.IsEditable = chkSaveModels.Active;
            entryModelPath.Sensitive = chkSaveModels.Active;
            btnModelPath.Sensitive = chkSaveModels.Active;
        }

        private void BtnModelPath_Click(object sender, EventArgs e)
        {
            entryModelPath.Text = ViewBase.AskUserForDirectory("Select an output folder");
        }
    }
}<|MERGE_RESOLUTION|>--- conflicted
+++ resolved
@@ -8,26 +8,7 @@
 {   
     public class NewAzureJobView : ViewBase
     {
-<<<<<<< HEAD
-        public Presenters.INewCloudJobPresenter Presenter { get; set; }
-        public BackgroundWorker SubmitJob { get; set; }
-        public JobParameters jobParams { get; set; }             
-        public Button btnOK;
-        public Label lblStatus;
-
-        public string Status { get { return lblStatus.Text; }
-                               set {
-                                    Application.Invoke(delegate
-                                    {
-                                        lblStatus.UseMarkup = true;
-                                        lblStatus.Markup = "<span foreground=\"blue\" underline=\"single\">" + value + "</span>";
-                                        //lblStatus.Text = value;
-                                    });
-                               }
-                             }
-=======
         // There are a lot of commented-out controls in this view which may be used at some point in the future.
->>>>>>> 627d3bd3
         private Entry entryName;
         private RadioButton radioApsimDir;
         //private RadioButton radioBob;
@@ -376,108 +357,6 @@
              return "aeiou".IndexOf(st[0]) >= 0;
         }
 
-<<<<<<< HEAD
-        /// <summary>
-        /// Opens a file chooser dialog so the user can choose a file with a specific extension.
-        /// </summary>
-        /// <param name="extensions">List of allowed file extensions. Extensions should not have a . in them, e.g. zip or tar or cs are valid but .cpp is not</param>
-        /// <param name="extName">Name of the file type</param>
-        /// <returns></returns>
-        public string GetFile(List<string> extensions, string extName = "")
-        {
-            string path = "";
-            string indefiniteArticle = StartsWithVowel(extName) ? "an" : "a"; // get that grammar correct
-            FileChooserDialog f = new FileChooserDialog("Choose " + indefiniteArticle + " " + extName + " file",
-                                                         null,
-                                                         FileChooserAction.Open,
-                                                         "Cancel", ResponseType.Cancel,
-                                                         "Select", ResponseType.Accept);
-            FileFilter filter = new FileFilter();
-            filter.Name = extName;
-            foreach (string extension in extensions)
-            {
-                filter.AddPattern("*." + extension);
-            }
-            f.AddFilter(filter);
-
-            try
-            {
-                if (f.Run() == (int)ResponseType.Accept)
-                {
-                    path = f.Filename;
-                }
-            }
-            catch (Exception e)
-            {
-                Presenter.ShowError(e);
-            }
-            f.Destroy();
-            return path;
-        }
-        
-
-        /// <summary>Opens a file chooser dialog for the user to choose a .zip file.</summary>	
-        /// <return>The path of the chosen zip file</return>
-        public string GetZipFile()
-        {
-            string path = "";
-
-            FileChooserDialog f = new FileChooserDialog("Choose a zip file to open",
-                                                        null,
-                                                        FileChooserAction.Open,
-                                                        "Cancel", ResponseType.Cancel,
-                                                        "Select", ResponseType.Accept);
-            FileFilter zipFilter = new FileFilter();
-            zipFilter.Name = "ZIP File";
-            zipFilter.AddPattern("*.zip");
-            f.AddFilter(zipFilter);
-
-            try
-            {
-                if (f.Run() == (int)ResponseType.Accept)
-                {
-                    path = f.Filename;
-                }
-            }
-            catch (Exception err)
-            {
-                Presenter.ShowError(err);
-            }
-            f.Destroy();
-            return path;
-            
-        }
-
-        /// <summary>Opens a file chooser dialog for the user to choose a directory.</summary>	
-        /// <return>The path of the chosen directory</return>
-        private string GetDirectory()
-        {
-            
-            FileChooserDialog fc = new FileChooserDialog(
-                                        "Choose the file to open",
-                                        null,
-                                        FileChooserAction.SelectFolder,
-                                        "Cancel", ResponseType.Cancel,
-                                        "Select Folder", ResponseType.Accept);            
-            //FileChooserDialog fileChooser = new FileChooserDialog(prompt, null, action, "Cancel", ResponseType.Cancel, btnText, ResponseType.Accept);
-            string path = "";
-
-            try
-            {
-                if (fc.Run() == (int)ResponseType.Accept)
-                {
-                    path = fc.Filename;
-                }
-            }
-            catch (Exception err)
-            {
-                Presenter.ShowError(err);
-            }
-            fc.Destroy();
-            return path;            
-        }
-=======
->>>>>>> 627d3bd3
         /*
         /// <summary>
         /// Toggle Event handler for online version of ApsimX radio button.
