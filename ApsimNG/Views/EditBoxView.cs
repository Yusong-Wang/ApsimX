--- conflicted
+++ resolved
@@ -60,9 +60,6 @@
         public EditView(ViewBase owner) : base(owner)
         {
             textentry1 = new Entry();
-<<<<<<< HEAD
-            mainWidget = textentry1;
-=======
             Initialise();
         }
 
@@ -75,8 +72,7 @@
 
         private void Initialise()
         {
-            _mainWidget = textentry1;
->>>>>>> 47f970c9
+            mainWidget = textentry1;
             textentry1.FocusOutEvent += OnSelectionChanged;
             textentry1.KeyPressEvent += OnKeyPress;
             mainWidget.Destroyed += _mainWidget_Destroyed;
