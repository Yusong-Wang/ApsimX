﻿using System;
using System.Diagnostics;
using System.Runtime.InteropServices;
using System.Windows.Forms;
using Glade;
using Gtk;
using WebKit;
using MonoMac.AppKit;
using APSIM.Shared.Utilities;

namespace UserInterface.Views
{
    /// <summary>
    /// An interface for a HTML view.
    /// </summary>
    interface IHTMLView
    {
        /// <summary>
        /// Path to find images on.
        /// </summary>
        string ImagePath { get; set; }

        /// <summary>
        /// Set the contents of the control. Can be RTF, HTML or MarkDown. If 
        /// the contents are markdown and 'allowModification' = true then
        /// user will be able to edit markdown.
        /// </summary>
        void SetContents(string contents, bool allowModification);

        /// <summary>
        /// Return the edited markdown.
        /// </summary>
        /// <returns></returns>
        string GetMarkdown();

        /// <summary>
        /// Tells view to use a mono spaced font.
        /// </summary>
        void UseMonoSpacedFont();

    }

    public interface IBrowserWidget
    {
        void Navigate(string uri);
        void LoadHTML(string html);

        /// <summary>
        /// Returns the Title of the current document
        /// </summary>
        /// <returns></returns>
        string GetTitle();

        void ExecJavaScript(string command, object[] args);
    }


    public class TWWebBrowserIE : IBrowserWidget
    {
        [System.Runtime.InteropServices.DllImportAttribute("user32.dll",
            EntryPoint = "SetParent")]
        internal static extern System.IntPtr
        SetParent([System.Runtime.InteropServices.InAttribute()] System.IntPtr
            hWndChild, [System.Runtime.InteropServices.InAttribute()] System.IntPtr
            hWndNewParent);

        public System.Windows.Forms.WebBrowser wb = null;
        public Gtk.Socket socket = null;
        public bool unmapped = false;

        public void InitIE(Gtk.Box w)
        {
            wb = new System.Windows.Forms.WebBrowser();
            w.SetSizeRequest(500, 500);
            wb.Height = 500; // w.GdkWindow.FrameExtents.Height;
            wb.Width = 500; // w.GdkWindow.FrameExtents.Width;
            wb.Navigate("about:blank");
            wb.Document.Write(String.Empty);

            socket = new Gtk.Socket();
            socket.SetSizeRequest(wb.Width, wb.Height);
            w.Add(socket);
            socket.Realize();
            socket.Show();
            socket.UnmapEvent += Socket_UnmapEvent;
            IntPtr browser_handle = wb.Handle;
            IntPtr window_handle = (IntPtr)socket.Id;
            SetParent(browser_handle, window_handle);

            /// Another interesting issue is that on Windows, the WebBrowser control by default is
            /// effectively an IE7 browser, and I don't think you can easily change that without
            /// changing registry settings. The lack of JSON parsing in IE7 triggers errors in google maps.
            /// See https://code.google.com/p/gmaps-api-issues/issues/detail?id=9004 for the details.
            /// Including the meta tag of <meta http-equiv="X-UA-Compatible" content="IE=edge"/>
            /// fixes the problem, but we can't do that in the HTML that we set as InnerHtml in the
            /// LoadHTML function, as the meta tag triggers a restart of the browser, so it 
            /// just reloads "about:blank", without the new innerHTML, and we get a blank browser.
            /// Hence we set the browser type here.
            /// Another way to get around this problem is to add JSON.Parse support available from
            /// https://developer.mozilla.org/en-US/docs/Web/JavaScript/Reference/Global_Objects/JSON
            /// into the HTML Script added when loading Google Maps
            /// I am taking the belts-and-braces approach of doing both, primarily because the 
            /// meta tag, while probably the technically better" solution, sometimes doesn't work.

            wb.DocumentText = @"<!DOCTYPE html>
                   <html>
                   <head>
                   <meta http-equiv=""X-UA-Compatible"" content=""IE=edge,10""/>
                   </head>
                   </html>";
        }

        public void Remap()
        {
            // There are some quirks in the use of GTK sockets. I don't know why, but
            // once the socket has been "unmapped", we seem to lose it and its content.
            // In the GUI, this unmapping can occur either by switching to another tab, 
            // or by shrinking the window dimensions down to 0.
            // This explict remapping seems to correct the problem.
            if (socket != null)
            {
                socket.Unmap();
                socket.Map();
            }
            unmapped = false;
        }

        internal void Socket_UnmapEvent(object o, UnmapEventArgs args)
        {
            unmapped = true;
        }

        public void Navigate(string uri)
        {
            wb.Navigate(uri);
        }

        public void LoadHTML(string html)
        {
            if (wb.Document.Body != null)
                // If we already have a document body, this is the more efficient
                // way to update its contents. It doesn't affect the scroll position
                // and doesn't make a little clicky sound.
                wb.Document.Body.InnerHtml = html;
            else
                wb.DocumentText = html;

            // Probably should make this conditional.
            // We use a timeout so we don't sit here forever if a document fails to load.

            Stopwatch watch = new Stopwatch();
            watch.Start();
            while (wb.ReadyState != WebBrowserReadyState.Complete && watch.ElapsedMilliseconds < 10000)
                while (Gtk.Application.EventsPending())
                    Gtk.Application.RunIteration();
        }

        public TWWebBrowserIE(Gtk.Box w)
        {
            InitIE(w);
        }

        public string GetTitle()
        {
            if (wb.Document != null)
                return wb.Document.Title;
            else
                return String.Empty;
        }
        public void ExecJavaScript(string command, object[] args)
        {
            wb.Document.InvokeScript(command, args);
        }
    }

    public class TWWebBrowserSafari : IBrowserWidget
    {
        static bool appInited = false;
        const string LIBQUARTZ = "libgtk-quartz-2.0.dylib";

        [DllImport(LIBQUARTZ)]
        static extern IntPtr gdk_quartz_window_get_nsview(IntPtr window);

        [DllImport(LIBQUARTZ)]
        static extern IntPtr gdk_quartz_window_get_nswindow(IntPtr window);

        [DllImport(LIBQUARTZ, CallingConvention = CallingConvention.Cdecl)]
        static extern bool gdk_window_supports_nsview_embedding();

        [DllImport(LIBQUARTZ)]
        extern static IntPtr gtk_ns_view_new(IntPtr nsview);

        public static Gtk.Widget NSViewToGtkWidget(NSView view)
        {
            return new Gtk.Widget(gtk_ns_view_new((IntPtr)view.Handle));
        }

        public static NSWindow GetWindow(Gtk.Window window)
        {
            if (window.GdkWindow == null)
                return null;
            var ptr = gdk_quartz_window_get_nswindow(window.GdkWindow.Handle);
            if (ptr == IntPtr.Zero)
                return null;
            return (NSWindow)MonoMac.ObjCRuntime.Runtime.GetNSObject(ptr);
        }

        public static NSView GetView(Gtk.Widget widget)
        {
            var ptr = gdk_quartz_window_get_nsview(widget.GdkWindow.Handle);
            if (ptr == IntPtr.Zero)
                return null;
            return (NSView)MonoMac.ObjCRuntime.Runtime.GetNSObject(ptr);
        }

        public MonoMac.WebKit.WebView wb = null;
        public Gtk.Socket socket = new Gtk.Socket();
        public ScrolledWindow scrollWindow = new ScrolledWindow();

        public void InitWebKit(Gtk.Box w)
        {
            if (!appInited)
            {
                MonoMac.AppKit.NSApplication.Init();
                appInited = true;
            }
            wb = new MonoMac.WebKit.WebView(new System.Drawing.RectangleF(10, 10, 200, 200), "foo", "bar");
<<<<<<< HEAD
            scrollWindow.Add(NSViewToGtkWidget(wb));
            w.PackStart(scrollWindow, true, true, 0);
            w.ShowAll();
=======
            scrollWindow.AddWithViewport(NSViewToGtkWidget(wb));
            w.PackStart(scrollWindow, true, true, 0);
            w.ShowAll();
            wb.ShouldCloseWithWindow = true;
>>>>>>> 47668466
        }

        public void Navigate(string uri)
        {
            wb.MainFrame.LoadRequest(new MonoMac.Foundation.NSUrlRequest(new MonoMac.Foundation.NSUrl(uri)));
        }

        public void LoadHTML(string html)
        {
            wb.MainFrame.LoadHtmlString(html, new MonoMac.Foundation.NSUrl("about:blank"));
            // Probably should make this conditional.
            // We use a timeout so we don't sit here forever if a document fails to load.
			Stopwatch watch = new Stopwatch();
			watch.Start();
			while (wb.IsLoading && watch.ElapsedMilliseconds < 10000)
				while (Gtk.Application.EventsPending())
					Gtk.Application.RunIteration();
        }

        public TWWebBrowserSafari(Gtk.Box w)
        {
            InitWebKit(w);
        }

        public string GetTitle()
        {
            return wb.MainFrameTitle;
        }

        public void ExecJavaScript(string command, object[] args)
        {
            string argString = "";
            bool first = true;
            foreach (object obj in args)
            {
                if (!first)
                    argString += ", ";
                first = false;
                argString += obj.ToString();
            }
            wb.StringByEvaluatingJavaScriptFromString(command + "(" + argString + ");");
        }
    }

    public class TWWebBrowserWK : IBrowserWidget
    {
        public WebKit.WebView wb = null;
        public ScrolledWindow scrollWindow = new ScrolledWindow();

        public void InitWebKit(Gtk.Box w)
        {
            wb = new WebKit.WebView();
            scrollWindow.Add(wb);
            // Hack to work around webkit bug; webkit will crash the app if a size is not provided
            // See https://bugs.eclipse.org/bugs/show_bug.cgi?id=466360 for a related bug report
            wb.SetSizeRequest(2, 2);
            w.PackStart(scrollWindow, true, true, 0);
            w.ShowAll();
        }

        public void Navigate(string uri)
        {
            wb.Open(uri);
        }

        public void LoadHTML(string html)
        {
            wb.LoadHtmlString(html, "about:blank");
            // Probably should make this conditional.
            // We use a timeout so we don't sit here forever if a document fails to load.

            Stopwatch watch = new Stopwatch();
            watch.Start();
            while (wb.LoadStatus != LoadStatus.Finished && watch.ElapsedMilliseconds < 10000)
                while (Gtk.Application.EventsPending())
                    Gtk.Application.RunIteration();
        }

        public TWWebBrowserWK(Gtk.Box w)
        {
            InitWebKit(w);
        }

        public string GetTitle()
        {
            return wb.Title;
        }

        public void ExecJavaScript(string command, object[] args)
        {
            string argString = "";
            bool first = true;
            foreach (object obj in args)
            {
                if (!first)
                    argString += ", ";
                first = false;
                argString += obj.ToString();
            }
            wb.ExecuteScript(command + "(" + argString + ")");
        }
    }

    /// <summary>
    /// The Presenter for a HTML component.
    /// </summary>
    public class HTMLView : ViewBase, IHTMLView
    {
        /// <summary>
        /// Path to find images on.
        /// </summary>
        public string ImagePath { get; set; }

        [Widget]
        private VPaned vpaned1 = null;
        [Widget]
        private VBox vbox2 = null;
        [Widget]
        private Frame frame1 = null;
        [Widget]
        private HBox hbox1 = null;

        protected IBrowserWidget browser = null;
        private MemoView memoView1;
        protected Gtk.Window popupWin = null;

        /// <summary>
        /// Constructor
        /// </summary>
        public HTMLView(ViewBase owner) : base(owner)
        {
            Glade.XML gxml = new Glade.XML("ApsimNG.Resources.Glade.HTMLView.glade", "vpaned1");
            gxml.Autoconnect(this);
            _mainWidget = vpaned1;
            // Handle a temporary browser created when we want to export a map.
            if (owner == null)
            {
                popupWin = new Gtk.Window(Gtk.WindowType.Popup);
                popupWin.SetSizeRequest(500, 500);
                // Move the window offscreen; the user doesn't need to see it.
                // This works with IE, but not with WebKit
                // Not yet tested on OSX
                if (ProcessUtilities.CurrentOS.IsWindows)
                    popupWin.Move(-10000, -10000);
                popupWin.Add(MainWidget);
                popupWin.ShowAll();
                while (Gtk.Application.EventsPending())
                    Gtk.Application.RunIteration();
            }
            memoView1 = new MemoView(this);
            hbox1.PackStart(memoView1.MainWidget, true, true, 0);
            vpaned1.PositionSet = true;
            vpaned1.Position = 200;
            hbox1.Visible = false;
            hbox1.NoShowAll = true;
            memoView1.ReadOnly = false;
            memoView1.MemoChange += this.TextUpdate;
            vpaned1.ShowAll();
            frame1.ExposeEvent += OnWidgetExpose;
            hbox1.Realized += Hbox1_Realized;
            _mainWidget.Destroyed += _mainWidget_Destroyed;
        }

        protected void _mainWidget_Destroyed(object sender, EventArgs e)
        {
            memoView1.MemoChange -= this.TextUpdate;
            frame1.ExposeEvent -= OnWidgetExpose;
            hbox1.Realized -= Hbox1_Realized;
            if ((browser as TWWebBrowserIE) != null)
            {
                if (vbox2.Toplevel is Window)
                    (vbox2.Toplevel as Window).SetFocus -= MainWindow_SetFocus;
                frame1.Unrealized -= Frame1_Unrealized;
                (browser as TWWebBrowserIE).socket.UnmapEvent += (browser as TWWebBrowserIE).Socket_UnmapEvent;
            }
            if (popupWin != null)
            {
                popupWin.Destroy();
            }
        }

        private void Hbox1_Realized(object sender, EventArgs e)
        {
            vpaned1.Position = vpaned1.Parent.Allocation.Height / 2;
        }

        private void Frame1_Unrealized(object sender, EventArgs e)
        {
            if ((browser as TWWebBrowserIE) != null)
                (vbox2.Toplevel as Window).SetFocus -= MainWindow_SetFocus;
        }

        private void MainWindow_SetFocus(object o, SetFocusArgs args)
        {
            if (mainWindow != null)
                mainWindow.Focus(0);
        }

        /// <summary>
        /// Set the contents of the control. Can be RTF, HTML or MarkDown. If 
        /// the contents are markdown and 'allowModification' = true then
        /// user will be able to edit markdown.
        /// </summary>
        public void SetContents(string contents, bool allowModification)
        {
            TurnEditorOn(allowModification);
            if (contents != null)
            {
                if (allowModification)
                    memoView1.MemoText = contents;
                else
                    PopulateView(contents);
            }
        }

        /// <summary>
        /// Populate the view given the specified text.
        /// </summary>
        /// <param name="contents"></param>
        /// <param name="editingEnabled"></param>
        /// <returns></returns>
        private void PopulateView(string contents)
        {
            if (browser == null)
            {
                if (ProcessUtilities.CurrentOS.IsWindows)
                {
                    browser = CreateIEBrowser(vbox2);

                    /// UGH! Once the browser control gets keyboard focus, it doesn't relinquish it to 
                    /// other controls. It's actually a COM object, I guess, and running
                    /// with a different message loop, and probably in a different thread. 
                    /// 
                    /// Well, this hack works, more or less.
                    if (vbox2.Toplevel is Window)
                        (vbox2.Toplevel as Window).SetFocus += MainWindow_SetFocus;
                    frame1.Unrealized += Frame1_Unrealized;
                    if (this is MapView) // If we're only displaying a map, remove the unneeded scrollbar
                       (browser as TWWebBrowserIE).wb.ScrollBarsEnabled = false;
                }
                else if (ProcessUtilities.CurrentOS.IsMac)
                {
                    browser = CreateSafariBrowser(vbox2);
                }
                else
                {
                    browser = CreateWebKitBrowser(vbox2);
                }
            }
            browser.LoadHTML(contents);
            //browser.Navigate("http://blend-bp.nexus.csiro.au/wiki/index.php");
        }

        private IBrowserWidget CreateIEBrowser(Gtk.Box box)
        {
            return new TWWebBrowserIE(box);
        }

        private IBrowserWidget CreateSafariBrowser(Gtk.Box box)
        {
            return new TWWebBrowserSafari(box);
        }

        private IBrowserWidget CreateWebKitBrowser(Gtk.Box box)
        {
            return new TWWebBrowserWK(box);
        }

        protected virtual void NewTitle(string title)
        {
        }

        // Although this isn't the obvious way to handle window resizing,
        // I couldn't find any better technique. 
        public void OnWidgetExpose(object o, ExposeEventArgs args)
        {
            int height, width;
            frame1.GdkWindow.GetSize(out width, out height);
            frame1.SetSizeRequest(width, height);
            if (browser is TWWebBrowserIE)
            {
                TWWebBrowserIE brow = browser as TWWebBrowserIE;
                if (brow.unmapped)
                {
                    brow.Remap();
                }

                if (brow.wb.Height != height || brow.wb.Width != width)
                {
                    brow.socket.SetSizeRequest(width, height);
                    brow.wb.Height = height;
                    brow.wb.Width = width;
                }
            }
        }

        /// <summary>
        /// Return the edited markdown.
        /// </summary>
        /// <returns></returns>
        public string GetMarkdown()
        {
            return memoView1.MemoText;
        }

        /// <summary>
        /// Tells view to use a mono spaced font.
        /// </summary>
        public void UseMonoSpacedFont()
        {
        }

        /// <summary>
        /// Turn the editor on or off.
        /// </summary>
        /// <param name="turnOn"></param>
        private void TurnEditorOn(bool turnOn)
        {
            hbox1.Visible = turnOn;
        }

        /// <summary>
        /// Toggle edit / preview mode.
        /// </summary>
        private void ToggleEditMode()
        {
            bool editorIsOn = hbox1.Visible;
            TurnEditorOn(!editorIsOn);   // toggle preview / edit mode.
        }

        #region Event Handlers

        /// <summary>
        /// User has clicked 'edit'
        /// </summary>
        /// <param name="sender"></param>
        /// <param name="e"></param>
        private void OnEditClick(object sender, EventArgs e)
        {
            TurnEditorOn(true);
        }

        private void TextUpdate(object sender, EventArgs e)
        {
            MarkdownDeep.Markdown markDown = new MarkdownDeep.Markdown();
            markDown.ExtraMode = true;
            string html = markDown.Transform(memoView1.MemoText);
            PopulateView(html);
        }

        #endregion

        private void OnHelpClick(object sender, EventArgs e)
        {
            Process.Start("https://www.apsim.info/Documentation/APSIM(nextgeneration)/Memo.aspx");
        }

        public void EnableWb(bool state)
        {
            if (browser is TWWebBrowserIE)
                (browser as TWWebBrowserIE).wb.Parent.Enabled = state;
        }
    }
}<|MERGE_RESOLUTION|>--- conflicted
+++ resolved
@@ -225,16 +225,10 @@
                 appInited = true;
             }
             wb = new MonoMac.WebKit.WebView(new System.Drawing.RectangleF(10, 10, 200, 200), "foo", "bar");
-<<<<<<< HEAD
-            scrollWindow.Add(NSViewToGtkWidget(wb));
-            w.PackStart(scrollWindow, true, true, 0);
-            w.ShowAll();
-=======
             scrollWindow.AddWithViewport(NSViewToGtkWidget(wb));
             w.PackStart(scrollWindow, true, true, 0);
             w.ShowAll();
             wb.ShouldCloseWithWindow = true;
->>>>>>> 47668466
         }
 
         public void Navigate(string uri)
